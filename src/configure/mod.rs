--- conflicted
+++ resolved
@@ -38,62 +38,9 @@
         self.sql.get_raw_config_bool(self, "configured").await
     }
 
-<<<<<<< HEAD
     /// Configures this account with the currently set parameters.
     pub async fn configure(&self) -> Result<()> {
         use futures::future::FutureExt;
-=======
-/*******************************************************************************
- * Configure JOB
- ******************************************************************************/
-#[allow(non_snake_case, unused_must_use, clippy::cognitive_complexity)]
-pub(crate) fn JobConfigureImap(context: &Context) -> job::Status {
-    if !context.sql.is_open() {
-        error!(context, "Cannot configure, database not opened.",);
-        progress!(context, 0);
-        return job::Status::Finished(Err(format_err!("Database not opened")));
-    }
-    if !context.alloc_ongoing() {
-        progress!(context, 0);
-        return job::Status::Finished(Err(format_err!("Cannot allocated ongoing process")));
-    }
-    let mut success = false;
-    let mut imap_connected_here = false;
-    let mut smtp_connected_here = false;
-
-    let mut param_autoconfig: Option<LoginParam> = None;
-    let was_configured_before = context.is_configured();
-
-    context
-        .inbox_thread
-        .read()
-        .unwrap()
-        .imap
-        .disconnect(context);
-    context
-        .sentbox_thread
-        .read()
-        .unwrap()
-        .imap
-        .disconnect(context);
-    context
-        .mvbox_thread
-        .read()
-        .unwrap()
-        .imap
-        .disconnect(context);
-    context.smtp.clone().lock().unwrap().disconnect();
-    info!(context, "Configure ...",);
-
-    // Variables that are shared between steps:
-    let mut param = LoginParam::from_database(context, "");
-    // need all vars here to be mutable because rust thinks the same step could be called multiple times
-    // and also initialize, because otherwise rust thinks it's used while unitilized, even if thats not the case as the loop goes only forward
-    let mut param_domain = "undefined.undefined".to_owned();
-    let mut param_addr_urlencoded: String =
-        "Internal Error: this value should never be used".to_owned();
-    let mut keep_flags = 0;
->>>>>>> 6483b8c1
 
         ensure!(
             !self.scheduler.read().await.is_running(),
@@ -137,6 +84,7 @@
         let (_s, r) = async_std::sync::channel(1);
         let mut imap = Imap::new(r);
         let mut is_imap_connected = false;
+        let was_configured_before = self.is_configured().await;
 
         while !self.shall_stop_ongoing().await {
             step_counter += 1;
@@ -174,6 +122,15 @@
         }
 
         if let Some(provider) = provider::get_provider_info(&param.addr) {
+            if !was_configured_before {
+                if let Some(config_defaults) = &provider.config_defaults {
+                    for def in config_defaults.iter() {
+                        info!(self, "apply config_defaults {}={}", def.key, def.value);
+                        self.set_config(def.key, Some(def.value)).await?;
+                    }
+                }
+            }
+
             if !provider.after_login_hint.is_empty() {
                 let mut msg = Message::new(Viewtype::Text);
                 msg.text = Some(provider.after_login_hint.to_string());
@@ -469,30 +426,12 @@
             let create_mvbox = ctx.get_config_bool(Config::MvboxWatch).await
                 || ctx.get_config_bool(Config::MvboxMove).await;
 
-<<<<<<< HEAD
             if let Err(err) = imap.configure_folders(ctx, create_mvbox).await {
                 bail!("configuring folders failed: {:?}", err);
             }
 
             if let Err(err) = imap.select_with_uidvalidity(ctx, "INBOX").await {
                 bail!("could not read INBOX status: {:?}", err);
-=======
-    if let Some(provider) = provider::get_provider_info(&param.addr) {
-        if !was_configured_before {
-            if let Some(config_defaults) = &provider.config_defaults {
-                for def in config_defaults.iter() {
-                    info!(context, "apply config_defaults {}={}", def.key, def.value);
-                    context.set_config(def.key, Some(def.value));
-                }
-            }
-        }
-
-        if !provider.after_login_hint.is_empty() {
-            let mut msg = Message::new(Viewtype::Text);
-            msg.text = Some(provider.after_login_hint.to_string());
-            if chat::add_device_msg(context, Some("core-provider-info"), Some(&mut msg)).is_err() {
-                warn!(context, "cannot add after_login_hint as core-provider-info");
->>>>>>> 6483b8c1
             }
         }
         17 => {
