--- conflicted
+++ resolved
@@ -8,12 +8,8 @@
 use crate::constants::DC_VERSION_STR;
 use crate::context::Context;
 use crate::dc_tools::*;
-<<<<<<< HEAD
-=======
 use crate::events::Event;
-use crate::job::*;
 use crate::message::MsgId;
->>>>>>> d3126589
 use crate::mimefactory::RECOMMENDED_FILE_SIZE;
 use crate::stock::StockMessage;
 
@@ -157,8 +153,8 @@
     ///
     /// `None` means never delete the message, `Some(0)` means delete
     /// at once, `Some(x)` means delete after `x` seconds.
-    pub fn get_config_delete_server_after(&self) -> Option<i64> {
-        match self.get_config_int(Config::DeleteServerAfter) {
+    pub async fn get_config_delete_server_after(&self) -> Option<i64> {
+        match self.get_config_int(Config::DeleteServerAfter).await {
             0 => None,
             1 => Some(0),
             x => Some(x as i64),
@@ -169,8 +165,8 @@
     ///
     /// `None` means never delete the message, `Some(x)` means delete
     /// after `x` seconds.
-    pub fn get_config_delete_device_after(&self) -> Option<i64> {
-        match self.get_config_int(Config::DeleteDeviceAfter) {
+    pub async fn get_config_delete_device_after(&self) -> Option<i64> {
+        match self.get_config_int(Config::DeleteDeviceAfter).await {
             0 => None,
             x => Some(x as i64),
         }
@@ -223,11 +219,8 @@
 
                 self.sql.set_raw_config(self, key, val).await
             }
-<<<<<<< HEAD
-            _ => self.sql.set_raw_config(self, key, value).await,
-=======
             Config::DeleteDeviceAfter => {
-                let ret = self.sql.set_raw_config(self, key, value);
+                let ret = self.sql.set_raw_config(self, key, value).await;
                 // Force chatlist reload to delete old messages immediately.
                 self.call_cb(Event::MsgsChanged {
                     msg_id: MsgId::new(0),
@@ -235,8 +228,7 @@
                 });
                 ret
             }
-            _ => self.sql.set_raw_config(self, key, value),
->>>>>>> d3126589
+            _ => self.sql.set_raw_config(self, key, value).await,
         }
     }
 }
