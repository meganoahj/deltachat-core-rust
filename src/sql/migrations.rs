//! Migrations module.

use anyhow::{Context as _, Result};

use crate::config::Config;
use crate::constants::ShowEmails;
use crate::context::Context;
use crate::imap;
use crate::provider::get_provider_by_domain;
use crate::sql::Sql;
use crate::tools::EmailAddress;

const DBVERSION: i32 = 68;
const VERSION_CFG: &str = "dbversion";
const TABLES: &str = include_str!("./tables.sql");

pub async fn run(context: &Context, sql: &Sql) -> Result<(bool, bool, bool, bool)> {
    let mut recalc_fingerprints = false;
    let mut exists_before_update = false;
    let mut dbversion_before_update = DBVERSION;

    if !sql
        .table_exists("config")
        .await
        .context("failed to check if config table exists")?
    {
        sql.transaction(move |transaction| {
            transaction.execute_batch(TABLES)?;

            // set raw config inside the transaction
            transaction.execute(
                "INSERT INTO config (keyname, value) VALUES (?, ?);",
                paramsv![VERSION_CFG, format!("{}", dbversion_before_update)],
            )?;
            Ok(())
        })
        .await
        .context("Creating tables failed")?;

        let mut lock = context.sql.config_cache.write().await;
        lock.insert(
            VERSION_CFG.to_string(),
            Some(format!("{}", dbversion_before_update)),
        );
        drop(lock);
    } else {
        exists_before_update = true;
        dbversion_before_update = sql
            .get_raw_config_int(VERSION_CFG)
            .await?
            .unwrap_or_default();
    }

    let dbversion = dbversion_before_update;
    let mut update_icons = !exists_before_update;
    let mut disable_server_delete = false;
    let mut recode_avatar = false;

    if dbversion < 1 {
        sql.execute_migration(
            r#"
CREATE TABLE leftgrps ( id INTEGER PRIMARY KEY, grpid TEXT DEFAULT '');
CREATE INDEX leftgrps_index1 ON leftgrps (grpid);"#,
            1,
        )
        .await?;
    }
    if dbversion < 2 {
        sql.execute_migration(
            "ALTER TABLE contacts ADD COLUMN authname TEXT DEFAULT '';",
            2,
        )
        .await?;
    }
    if dbversion < 7 {
        sql.execute_migration(
            "CREATE TABLE keypairs (\
                 id INTEGER PRIMARY KEY, \
                 addr TEXT DEFAULT '' COLLATE NOCASE, \
                 is_default INTEGER DEFAULT 0, \
                 private_key, \
                 public_key, \
                 created INTEGER DEFAULT 0);",
            7,
        )
        .await?;
    }
    if dbversion < 10 {
        sql.execute_migration(
            "CREATE TABLE acpeerstates (\
                 id INTEGER PRIMARY KEY, \
                 addr TEXT DEFAULT '' COLLATE NOCASE, \
                 last_seen INTEGER DEFAULT 0, \
                 last_seen_autocrypt INTEGER DEFAULT 0, \
                 public_key, \
                 prefer_encrypted INTEGER DEFAULT 0); \
              CREATE INDEX acpeerstates_index1 ON acpeerstates (addr);",
            10,
        )
        .await?;
    }
    if dbversion < 12 {
        sql.execute_migration(
            r#"
CREATE TABLE msgs_mdns ( msg_id INTEGER,  contact_id INTEGER);
CREATE INDEX msgs_mdns_index1 ON msgs_mdns (msg_id);"#,
            12,
        )
        .await?;
    }
    if dbversion < 17 {
        sql.execute_migration(
            r#"
ALTER TABLE chats ADD COLUMN archived INTEGER DEFAULT 0;
CREATE INDEX chats_index2 ON chats (archived);
-- 'starred' column is not used currently
-- (dropping is not easily doable and stop adding it will make reusing it complicated)
ALTER TABLE msgs ADD COLUMN starred INTEGER DEFAULT 0;
CREATE INDEX msgs_index5 ON msgs (starred);"#,
            17,
        )
        .await?;
    }
    if dbversion < 18 {
        sql.execute_migration(
            r#"
ALTER TABLE acpeerstates ADD COLUMN gossip_timestamp INTEGER DEFAULT 0;
ALTER TABLE acpeerstates ADD COLUMN gossip_key;"#,
            18,
        )
        .await?;
    }
    if dbversion < 27 {
        // chat.id=1 and chat.id=2 are the old deaddrops,
        // the current ones are defined by chats.blocked=2
        sql.execute_migration(
            r#"
DELETE FROM msgs WHERE chat_id=1 OR chat_id=2;"
CREATE INDEX chats_contacts_index2 ON chats_contacts (contact_id);"
ALTER TABLE msgs ADD COLUMN timestamp_sent INTEGER DEFAULT 0;")
ALTER TABLE msgs ADD COLUMN timestamp_rcvd INTEGER DEFAULT 0;"#,
            27,
        )
        .await?;
    }
    if dbversion < 34 {
        sql.execute_migration(
            r#"
ALTER TABLE msgs ADD COLUMN hidden INTEGER DEFAULT 0;
ALTER TABLE msgs_mdns ADD COLUMN timestamp_sent INTEGER DEFAULT 0;
ALTER TABLE acpeerstates ADD COLUMN public_key_fingerprint TEXT DEFAULT '';
ALTER TABLE acpeerstates ADD COLUMN gossip_key_fingerprint TEXT DEFAULT '';
CREATE INDEX acpeerstates_index3 ON acpeerstates (public_key_fingerprint);
CREATE INDEX acpeerstates_index4 ON acpeerstates (gossip_key_fingerprint);"#,
            34,
        )
        .await?;
        recalc_fingerprints = true;
    }
    if dbversion < 39 {
        sql.execute_migration(
            r#"
CREATE TABLE tokens ( 
  id INTEGER PRIMARY KEY, 
  namespc INTEGER DEFAULT 0, 
  foreign_id INTEGER DEFAULT 0, 
  token TEXT DEFAULT '', 
  timestamp INTEGER DEFAULT 0
);
ALTER TABLE acpeerstates ADD COLUMN verified_key;
ALTER TABLE acpeerstates ADD COLUMN verified_key_fingerprint TEXT DEFAULT '';
CREATE INDEX acpeerstates_index5 ON acpeerstates (verified_key_fingerprint);"#,
            39,
        )
        .await?;
    }
    if dbversion < 40 {
        sql.execute_migration("ALTER TABLE jobs ADD COLUMN thread INTEGER DEFAULT 0;", 40)
            .await?;
    }
    if dbversion < 44 {
        sql.execute_migration("ALTER TABLE msgs ADD COLUMN mime_headers TEXT;", 44)
            .await?;
    }
    if dbversion < 46 {
        sql.execute_migration(
            r#"
ALTER TABLE msgs ADD COLUMN mime_in_reply_to TEXT;
ALTER TABLE msgs ADD COLUMN mime_references TEXT;"#,
            46,
        )
        .await?;
    }
    if dbversion < 47 {
        sql.execute_migration("ALTER TABLE jobs ADD COLUMN tries INTEGER DEFAULT 0;", 47)
            .await?;
    }
    if dbversion < 48 {
        // NOTE: move_state is not used anymore
        sql.execute_migration(
            "ALTER TABLE msgs ADD COLUMN move_state INTEGER DEFAULT 1;",
            48,
        )
        .await?;
    }
    if dbversion < 49 {
        sql.execute_migration(
            "ALTER TABLE chats ADD COLUMN gossiped_timestamp INTEGER DEFAULT 0;",
            49,
        )
        .await?;
    }
    if dbversion < 50 {
        // installations <= 0.100.1 used DC_SHOW_EMAILS_ALL implicitly;
        // keep this default and use DC_SHOW_EMAILS_NO
        // only for new installations
        if exists_before_update {
            sql.set_raw_config_int("show_emails", ShowEmails::All as i32)
                .await?;
        }
        sql.set_db_version(50).await?;
    }
    if dbversion < 53 {
        // the messages containing _only_ locations
        // are also added to the database as _hidden_.
        sql.execute_migration(
            r#"
CREATE TABLE locations ( 
  id INTEGER PRIMARY KEY AUTOINCREMENT, 
  latitude REAL DEFAULT 0.0, 
  longitude REAL DEFAULT 0.0, 
  accuracy REAL DEFAULT 0.0, 
  timestamp INTEGER DEFAULT 0, 
  chat_id INTEGER DEFAULT 0, 
  from_id INTEGER DEFAULT 0
);"
CREATE INDEX locations_index1 ON locations (from_id);
CREATE INDEX locations_index2 ON locations (timestamp);
ALTER TABLE chats ADD COLUMN locations_send_begin INTEGER DEFAULT 0;
ALTER TABLE chats ADD COLUMN locations_send_until INTEGER DEFAULT 0;
ALTER TABLE chats ADD COLUMN locations_last_sent INTEGER DEFAULT 0;
CREATE INDEX chats_index3 ON chats (locations_send_until);"#,
            53,
        )
        .await?;
    }
    if dbversion < 54 {
        sql.execute_migration(
            r#"
ALTER TABLE msgs ADD COLUMN location_id INTEGER DEFAULT 0;
CREATE INDEX msgs_index6 ON msgs (location_id);"#,
            54,
        )
        .await?;
    }
    if dbversion < 55 {
        sql.execute_migration(
            "ALTER TABLE locations ADD COLUMN independent INTEGER DEFAULT 0;",
            55,
        )
        .await?;
    }
    if dbversion < 59 {
        // records in the devmsglabels are kept when the message is deleted.
        // so, msg_id may or may not exist.
        sql.execute_migration(
            r#"
CREATE TABLE devmsglabels (id INTEGER PRIMARY KEY AUTOINCREMENT, label TEXT, msg_id INTEGER DEFAULT 0);",
CREATE INDEX devmsglabels_index1 ON devmsglabels (label);"#, 59)
            .await?;
        if exists_before_update && sql.get_raw_config_int("bcc_self").await?.is_none() {
            sql.set_raw_config_int("bcc_self", 1).await?;
        }
    }

    if dbversion < 60 {
        sql.execute_migration(
            "ALTER TABLE chats ADD COLUMN created_timestamp INTEGER DEFAULT 0;",
            60,
        )
        .await?;
    }
    if dbversion < 61 {
        sql.execute_migration(
            "ALTER TABLE contacts ADD COLUMN selfavatar_sent INTEGER DEFAULT 0;",
            61,
        )
        .await?;
        update_icons = true;
    }
    if dbversion < 62 {
        sql.execute_migration(
            "ALTER TABLE chats ADD COLUMN muted_until INTEGER DEFAULT 0;",
            62,
        )
        .await?;
    }
    if dbversion < 63 {
        sql.execute_migration("UPDATE chats SET grpid='' WHERE type=100", 63)
            .await?;
    }
    if dbversion < 64 {
        sql.execute_migration("ALTER TABLE msgs ADD COLUMN error TEXT DEFAULT '';", 64)
            .await?;
    }
    if dbversion < 65 {
        sql.execute_migration(
            r#"
ALTER TABLE chats ADD COLUMN ephemeral_timer INTEGER;
ALTER TABLE msgs ADD COLUMN ephemeral_timer INTEGER DEFAULT 0;
ALTER TABLE msgs ADD COLUMN ephemeral_timestamp INTEGER DEFAULT 0;"#,
            65,
        )
        .await?;
    }
    if dbversion < 66 {
        update_icons = true;
        sql.set_db_version(66).await?;
    }
    if dbversion < 67 {
        for prefix in &["", "configured_"] {
            if let Some(server_flags) = sql
                .get_raw_config_int(format!("{}server_flags", prefix))
                .await?
            {
                let imap_socket_flags = server_flags & 0x700;
                let key = format!("{}mail_security", prefix);
                match imap_socket_flags {
                    0x100 => sql.set_raw_config_int(key, 2).await?, // STARTTLS
                    0x200 => sql.set_raw_config_int(key, 1).await?, // SSL/TLS
                    0x400 => sql.set_raw_config_int(key, 3).await?, // Plain
                    _ => sql.set_raw_config_int(key, 0).await?,
                }
                let smtp_socket_flags = server_flags & 0x70000;
                let key = format!("{}send_security", prefix);
                match smtp_socket_flags {
                    0x10000 => sql.set_raw_config_int(key, 2).await?, // STARTTLS
                    0x20000 => sql.set_raw_config_int(key, 1).await?, // SSL/TLS
                    0x40000 => sql.set_raw_config_int(key, 3).await?, // Plain
                    _ => sql.set_raw_config_int(key, 0).await?,
                }
            }
        }
        sql.set_db_version(67).await?;
    }
    if dbversion < 68 {
        // the index is used to speed up get_fresh_msg_cnt() (see comment there for more details) and marknoticed_chat()
        sql.execute_migration(
            "CREATE INDEX IF NOT EXISTS msgs_index7 ON msgs (state, hidden, chat_id);",
            68,
        )
        .await?;
    }
    if dbversion < 69 {
        sql.execute_migration(
            r#"
ALTER TABLE chats ADD COLUMN protected INTEGER DEFAULT 0;
-- 120=group, 130=old verified group
UPDATE chats SET protected=1, type=120 WHERE type=130;"#,
            69,
        )
        .await?;
    }

    if dbversion < 71 {
        if let Ok(addr) = context.get_primary_self_addr().await {
            if let Ok(domain) = EmailAddress::new(&addr).map(|email| email.domain) {
                context
                    .set_config(
                        Config::ConfiguredProvider,
                        get_provider_by_domain(&domain).map(|provider| provider.id),
                    )
                    .await?;
            } else {
                warn!(context, "Can't parse configured address: {:?}", addr);
            }
        }

        sql.set_db_version(71).await?;
    }
    if dbversion < 72 && !sql.col_exists("msgs", "mime_modified").await? {
        sql.execute_migration(
            r#"
    ALTER TABLE msgs ADD COLUMN mime_modified INTEGER DEFAULT 0;"#,
            72,
        )
        .await?;
    }
    if dbversion < 73 {
        use Config::*;
        sql.execute(
            r#"
CREATE TABLE imap_sync (folder TEXT PRIMARY KEY, uidvalidity INTEGER DEFAULT 0, uid_next INTEGER DEFAULT 0);"#,
paramsv![]
        )
            .await?;
        for c in &[
            ConfiguredInboxFolder,
            ConfiguredSentboxFolder,
            ConfiguredMvboxFolder,
        ] {
            if let Some(folder) = context.get_config(*c).await? {
                let (uid_validity, last_seen_uid) =
                    imap::get_config_last_seen_uid(context, &folder).await?;
                if last_seen_uid > 0 {
                    imap::set_uid_next(context, &folder, last_seen_uid + 1).await?;
                    imap::set_uidvalidity(context, &folder, uid_validity).await?;
                }
            }
        }
        if exists_before_update {
            disable_server_delete = true;

            // Don't disable server delete if it was on by default (Nauta):
            if let Some(provider) = context.get_configured_provider().await? {
                if let Some(defaults) = &provider.config_defaults {
                    if defaults.iter().any(|d| d.key == Config::DeleteServerAfter) {
                        disable_server_delete = false;
                    }
                }
            }
        }
        sql.set_db_version(73).await?;
    }
    if dbversion < 74 {
        sql.execute_migration("UPDATE contacts SET name='' WHERE name=authname", 74)
            .await?;
    }
    if dbversion < 75 {
        sql.execute_migration(
            "ALTER TABLE contacts ADD COLUMN status TEXT DEFAULT '';",
            75,
        )
        .await?;
    }
    if dbversion < 76 {
        sql.execute_migration("ALTER TABLE msgs ADD COLUMN subject TEXT DEFAULT '';", 76)
            .await?;
    }
    if dbversion < 77 {
        recode_avatar = true;
        sql.set_db_version(77).await?;
    }
    if dbversion < 78 {
        // move requests to "Archived Chats",
        // this way, the app looks familiar after the contact request upgrade.
        sql.execute_migration("UPDATE chats SET archived=1 WHERE blocked=2;", 78)
            .await?;
    }
    if dbversion < 79 {
        sql.execute_migration(
            r#"
        ALTER TABLE msgs ADD COLUMN download_state INTEGER DEFAULT 0;
        "#,
            79,
        )
        .await?;
    }
    if dbversion < 80 {
        sql.execute_migration(
            r#"CREATE TABLE multi_device_sync (
id INTEGER PRIMARY KEY AUTOINCREMENT,
item TEXT DEFAULT '');"#,
            80,
        )
        .await?;
    }
    if dbversion < 81 {
        sql.execute_migration("ALTER TABLE msgs ADD COLUMN hop_info TEXT;", 81)
            .await?;
    }
    if dbversion < 82 {
        sql.execute_migration(
            r#"CREATE TABLE imap (
id INTEGER PRIMARY KEY AUTOINCREMENT,
rfc724_mid TEXT DEFAULT '', -- Message-ID header
folder TEXT DEFAULT '', -- IMAP folder
target TEXT DEFAULT '', -- Destination folder, empty to delete.
uid INTEGER DEFAULT 0, -- UID
uidvalidity INTEGER DEFAULT 0,
UNIQUE (folder, uid, uidvalidity)
);
CREATE INDEX imap_folder ON imap(folder);
CREATE INDEX imap_messageid ON imap(rfc724_mid);

INSERT INTO imap
(rfc724_mid, folder, target, uid, uidvalidity)
SELECT
rfc724_mid,
server_folder AS folder,
server_folder AS target,
server_uid AS uid,
(SELECT uidvalidity FROM imap_sync WHERE folder=server_folder) AS uidvalidity
FROM msgs
WHERE server_uid>0
ON CONFLICT (folder, uid, uidvalidity)
DO UPDATE SET rfc724_mid=excluded.rfc724_mid,
              target=excluded.target;
"#,
            82,
        )
        .await?;
    }
    if dbversion < 83 {
        sql.execute_migration(
            "ALTER TABLE imap_sync
             ADD COLUMN modseq -- Highest modification sequence
             INTEGER DEFAULT 0",
            83,
        )
        .await?;
    }
    if dbversion < 84 {
        sql.execute_migration(
            r#"CREATE TABLE msgs_status_updates (
id INTEGER PRIMARY KEY AUTOINCREMENT,
msg_id INTEGER,
update_item TEXT DEFAULT '',
update_item_read INTEGER DEFAULT 0);
CREATE INDEX msgs_status_updates_index1 ON msgs_status_updates (msg_id);"#,
            84,
        )
        .await?;
    }
    if dbversion < 85 {
        sql.execute_migration(
            r#"CREATE TABLE smtp (
id INTEGER PRIMARY KEY,
rfc724_mid TEXT NOT NULL,          -- Message-ID
mime TEXT NOT NULL,                -- SMTP payload
msg_id INTEGER NOT NULL,           -- ID of the message in `msgs` table
recipients TEXT NOT NULL,          -- List of recipients separated by space
retries INTEGER NOT NULL DEFAULT 0 -- Number of failed attempts to send the message
);
CREATE INDEX smtp_messageid ON imap(rfc724_mid);
"#,
            85,
        )
        .await?;
    }
    if dbversion < 86 {
        sql.execute_migration(
            r#"CREATE TABLE bobstate (
                   id INTEGER PRIMARY KEY AUTOINCREMENT,
                   invite TEXT NOT NULL,
                   next_step INTEGER NOT NULL,
                   chat_id INTEGER NOT NULL
            );"#,
            86,
        )
        .await?;
    }
    if dbversion < 87 {
        // the index is used to speed up delete_expired_messages()
        sql.execute_migration(
            "CREATE INDEX IF NOT EXISTS msgs_index8 ON msgs (ephemeral_timestamp);",
            87,
        )
        .await?;
    }
    if dbversion < 88 {
        sql.execute_migration("DROP TABLE IF EXISTS backup_blobs;", 88)
            .await?;
    }
    if dbversion < 89 {
        sql.execute_migration(
            r#"CREATE TABLE imap_markseen (
              id INTEGER,
              FOREIGN KEY(id) REFERENCES imap(id) ON DELETE CASCADE
            );"#,
            89,
        )
        .await?;
    }
    if dbversion < 90 {
        sql.execute_migration(
            r#"CREATE TABLE smtp_mdns (
              msg_id INTEGER NOT NULL, -- id of the message in msgs table which requested MDN
              from_id INTEGER NOT NULL, -- id of the contact that sent the message, MDN destination
              rfc724_mid TEXT NOT NULL, -- Message-ID header
              retries INTEGER NOT NULL DEFAULT 0 -- Number of failed attempts to send MDN
            );"#,
            90,
        )
        .await?;
    }
    if dbversion < 91 {
        sql.execute_migration(
            r#"CREATE TABLE smtp_status_updates (
              msg_id INTEGER NOT NULL UNIQUE, -- msg_id of the webxdc instance with pending updates
              first_serial INTEGER NOT NULL, -- id in msgs_status_updates
              last_serial INTEGER NOT NULL, -- id in msgs_status_updates
              descr TEXT NOT NULL -- text to send along with the updates
            );"#,
            91,
        )
        .await?;
    }
    if dbversion < 92 {
        sql.execute_migration(
<<<<<<< HEAD
            "CREATE TABLE sending_domains(domain TEXT PRIMARY KEY, dkim_works INTEGER DEFAULT 0);",
            92,
        )
        .await?;
=======
            r#"CREATE TABLE reactions (
              msg_id INTEGER NOT NULL, -- id of the message reacted to
              contact_id INTEGER NOT NULL, -- id of the contact reacting to the message
              reaction TEXT DEFAULT '' NOT NULL, -- a sequence of emojis separated by spaces
              PRIMARY KEY(msg_id, contact_id),
              FOREIGN KEY(msg_id) REFERENCES msgs(id) ON DELETE CASCADE -- delete reactions when message is deleted
              FOREIGN KEY(contact_id) REFERENCES contacts(id) ON DELETE CASCADE -- delete reactions when contact is deleted
            )"#,
            92
        ).await?;
>>>>>>> aa140159
    }

    let new_version = sql
        .get_raw_config_int(VERSION_CFG)
        .await?
        .unwrap_or_default();
    if new_version != dbversion || !exists_before_update {
        let created_db = if exists_before_update {
            ""
        } else {
            "Created new database; "
        };
        info!(
            context,
            "{}[migration] v{}-v{}", created_db, dbversion, new_version
        );
    }

    Ok((
        recalc_fingerprints,
        update_icons,
        disable_server_delete,
        recode_avatar,
    ))
}

impl Sql {
    async fn set_db_version(&self, version: i32) -> Result<()> {
        self.set_raw_config_int(VERSION_CFG, version).await?;
        Ok(())
    }

    async fn execute_migration(&self, query: &'static str, version: i32) -> Result<()> {
        self.transaction(move |transaction| {
            transaction.execute_batch(query)?;

            // set raw config inside the transaction
            transaction.execute(
                "UPDATE config SET value=? WHERE keyname=?;",
                paramsv![format!("{}", version), VERSION_CFG],
            )?;

            Ok(())
        })
        .await
        .with_context(|| format!("execute_migration failed for version {}", version))?;

        let mut lock = self.config_cache.write().await;
        lock.insert(VERSION_CFG.to_string(), Some(format!("{}", version)));
        drop(lock);

        Ok(())
    }
}<|MERGE_RESOLUTION|>--- conflicted
+++ resolved
@@ -598,12 +598,6 @@
     }
     if dbversion < 92 {
         sql.execute_migration(
-<<<<<<< HEAD
-            "CREATE TABLE sending_domains(domain TEXT PRIMARY KEY, dkim_works INTEGER DEFAULT 0);",
-            92,
-        )
-        .await?;
-=======
             r#"CREATE TABLE reactions (
               msg_id INTEGER NOT NULL, -- id of the message reacted to
               contact_id INTEGER NOT NULL, -- id of the contact reacting to the message
@@ -614,7 +608,13 @@
             )"#,
             92
         ).await?;
->>>>>>> aa140159
+    }
+    if dbversion < 93 {
+        sql.execute_migration(
+            "CREATE TABLE sending_domains(domain TEXT PRIMARY KEY, dkim_works INTEGER DEFAULT 0);",
+            93,
+        )
+        .await?;
     }
 
     let new_version = sql
