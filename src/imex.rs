//! # Import/export module.

use std::any::Any;
use std::ffi::OsStr;
use std::path::{Path, PathBuf};

use ::pgp::types::KeyTrait;
use anyhow::{bail, ensure, format_err, Context as _, Result};
use futures::StreamExt;
use futures_lite::FutureExt;
use rand::{thread_rng, Rng};
use tokio::fs::{self, File};
use tokio_tar::Archive;

use crate::blob::{BlobDirContents, BlobObject};
use crate::chat::{self, delete_and_reset_all_device_msgs, ChatId};
use crate::config::Config;
use crate::contact::ContactId;
use crate::context::Context;
use crate::e2ee;
use crate::events::EventType;
use crate::key::{self, DcKey, DcSecretKey, SignedPublicKey, SignedSecretKey};
use crate::log::LogExt;
use crate::message::{Message, MsgId, Viewtype};
use crate::mimeparser::SystemMessage;
use crate::param::Param;
use crate::pgp;
use crate::sql;
use crate::stock_str;
use crate::tools::{
    create_folder, delete_file, get_filesuffix_lc, open_file_std, read_file, time, write_file,
    EmailAddress,
};

mod transfer;

pub use transfer::{get_backup, BackupProvider};

// Name of the database file in the backup.
const DBFILE_BACKUP_NAME: &str = "dc_database_backup.sqlite";
pub(crate) const BLOBS_BACKUP_NAME: &str = "blobs_backup";

/// Import/export command.
#[derive(Debug, Display, Copy, Clone, PartialEq, Eq, FromPrimitive, ToPrimitive)]
#[repr(u32)]
pub enum ImexMode {
    /// Export all private keys and all public keys of the user to the
    /// directory given as `path`.  The default key is written to the files `public-key-default.asc`
    /// and `private-key-default.asc`, if there are more keys, they are written to files as
    /// `public-key-<id>.asc` and `private-key-<id>.asc`
    ExportSelfKeys = 1,

    /// Import private keys found in the directory given as `path`.
    /// The last imported key is made the default keys unless its name contains the string `legacy`.
    /// Public keys are not imported.
    ImportSelfKeys = 2,

    /// Export a backup to the directory given as `path` with the given `passphrase`.
    /// The backup contains all contacts, chats, images and other data and device independent settings.
    /// The backup does not contain device dependent settings as ringtones or LED notification settings.
    /// The name of the backup is typically `delta-chat-<day>.tar`, if more than one backup is create on a day,
    /// the format is `delta-chat-<day>-<number>.tar`
    ExportBackup = 11,

    /// `path` is the file (not: directory) to import. The file is normally
    /// created by DC_IMEX_EXPORT_BACKUP and detected by imex_has_backup(). Importing a backup
    /// is only possible as long as the context is not configured or used in another way.
    ImportBackup = 12,
}

/// Import/export things.
///
/// What to do is defined by the `what` parameter.
///
/// During execution of the job,
/// some events are sent out:
///
/// - A number of `DC_EVENT_IMEX_PROGRESS` events are sent and may be used to create
///   a progress bar or stuff like that. Moreover, you'll be informed when the imex-job is done.
///
/// - For each file written on export, the function sends `DC_EVENT_IMEX_FILE_WRITTEN`
///
/// Only one import-/export-progress can run at the same time.
/// To cancel an import-/export-progress, drop the future returned by this function.
pub async fn imex(
    context: &Context,
    what: ImexMode,
    path: &Path,
    passphrase: Option<String>,
) -> Result<()> {
    let cancel = context.alloc_ongoing().await?;

    let res = imex_inner(context, what, path, passphrase)
        .race(async {
            cancel.recv().await.ok();
            Err(format_err!("canceled"))
        })
        .await;

    context.free_ongoing().await;

    if let Err(err) = res.as_ref() {
        // We are using Anyhow's .context() and to show the inner error, too, we need the {:#}:
        error!(context, "IMEX failed to complete: {:#}", err);
        context.emit_event(EventType::ImexProgress(0));
    } else {
        info!(context, "IMEX successfully completed");
        context.emit_event(EventType::ImexProgress(1000));
    }

    res
}

/// Returns the filename of the backup found (otherwise an error)
pub async fn has_backup(_context: &Context, dir_name: &Path) -> Result<String> {
    let mut dir_iter = tokio::fs::read_dir(dir_name).await?;
    let mut newest_backup_name = "".to_string();
    let mut newest_backup_path: Option<PathBuf> = None;

    while let Ok(Some(dirent)) = dir_iter.next_entry().await {
        let path = dirent.path();
        let name = dirent.file_name();
        let name: String = name.to_string_lossy().into();
        if name.starts_with("delta-chat")
            && name.ends_with(".tar")
            && (newest_backup_name.is_empty() || name > newest_backup_name)
        {
            // We just use string comparison to determine which backup is newer.
            // This works fine because the filenames have the form ...delta-chat-backup-2020-07-24-00.tar
            newest_backup_path = Some(path);
            newest_backup_name = name;
        }
    }

    match newest_backup_path {
        Some(path) => Ok(path.to_string_lossy().into_owned()),
        None => bail!("no backup found in {}", dir_name.display()),
    }
}

/// Initiates key transfer via Autocrypt Setup Message.
///
/// Returns setup code.
pub async fn initiate_key_transfer(context: &Context) -> Result<String> {
    let setup_code = create_setup_code(context);
    /* this may require a keypair to be created. this may take a second ... */
    let setup_file_content = render_setup_file(context, &setup_code).await?;
    /* encrypting may also take a while ... */
    let setup_file_blob = BlobObject::create(
        context,
        "autocrypt-setup-message.html",
        setup_file_content.as_bytes(),
    )
    .await?;

    let chat_id = ChatId::create_for_contact(context, ContactId::SELF).await?;
    let mut msg = Message {
        viewtype: Viewtype::File,
        ..Default::default()
    };
    msg.param.set(Param::File, setup_file_blob.as_name());
    msg.subject = stock_str::ac_setup_msg_subject(context).await;
    msg.param
        .set(Param::MimeType, "application/autocrypt-setup");
    msg.param.set_cmd(SystemMessage::AutocryptSetupMessage);
    msg.force_plaintext();
    msg.param.set_int(Param::SkipAutocrypt, 1);

    chat::send_msg(context, chat_id, &mut msg).await?;
    // no maybe_add_bcc_self_device_msg() here.
    // the ui shows the dialog with the setup code on this device,
    // it would be too much noise to have two things popping up at the same time.
    // maybe_add_bcc_self_device_msg() is called on the other device
    // once the transfer is completed.
    Ok(setup_code)
}

/// Renders HTML body of a setup file message.
///
/// The `passphrase` must be at least 2 characters long.
pub async fn render_setup_file(context: &Context, passphrase: &str) -> Result<String> {
    let passphrase_begin = if let Some(passphrase_begin) = passphrase.get(..2) {
        passphrase_begin
    } else {
        bail!("Passphrase must be at least 2 chars long.");
    };
    let private_key = SignedSecretKey::load_self(context).await?;
    let ac_headers = match context.get_config_bool(Config::E2eeEnabled).await? {
        false => None,
        true => Some(("Autocrypt-Prefer-Encrypt", "mutual")),
    };
    let private_key_asc = private_key.to_asc(ac_headers);
    let encr = pgp::symm_encrypt(passphrase, private_key_asc.as_bytes()).await?;

    let replacement = format!(
        concat!(
            "-----BEGIN PGP MESSAGE-----\r\n",
            "Passphrase-Format: numeric9x4\r\n",
            "Passphrase-Begin: {}"
        ),
        passphrase_begin
    );
    let pgp_msg = encr.replace("-----BEGIN PGP MESSAGE-----", &replacement);

    let msg_subj = stock_str::ac_setup_msg_subject(context).await;
    let msg_body = stock_str::ac_setup_msg_body(context).await;
    let msg_body_html = msg_body.replace('\r', "").replace('\n', "<br>");
    Ok(format!(
        concat!(
            "<!DOCTYPE html>\r\n",
            "<html>\r\n",
            "  <head>\r\n",
            "    <title>{}</title>\r\n",
            "  </head>\r\n",
            "  <body>\r\n",
            "    <h1>{}</h1>\r\n",
            "    <p>{}</p>\r\n",
            "    <pre>\r\n{}\r\n</pre>\r\n",
            "  </body>\r\n",
            "</html>\r\n"
        ),
        msg_subj, msg_subj, msg_body_html, pgp_msg
    ))
}

/// Creates a new setup code for Autocrypt Setup Message.
pub fn create_setup_code(_context: &Context) -> String {
    let mut random_val: u16;
    let mut rng = thread_rng();
    let mut ret = String::new();

    for i in 0..9 {
        loop {
            random_val = rng.gen();
            if random_val as usize <= 60000 {
                break;
            }
        }
        random_val = (random_val as usize % 10000) as u16;
        ret += &format!(
            "{}{:04}",
            if 0 != i { "-" } else { "" },
            random_val as usize
        );
    }

    ret
}

async fn maybe_add_bcc_self_device_msg(context: &Context) -> Result<()> {
    if !context.sql.get_raw_config_bool("bcc_self").await? {
        let mut msg = Message::new(Viewtype::Text);
        // TODO: define this as a stockstring once the wording is settled.
        msg.text = Some(
            "It seems you are using multiple devices with Delta Chat. Great!\n\n\
             If you also want to synchronize outgoing messages across all devices, \
             go to the settings and enable \"Send copy to self\"."
                .to_string(),
        );
        chat::add_device_msg(context, Some("bcc-self-hint"), Some(&mut msg)).await?;
    }
    Ok(())
}

/// Continue key transfer via Autocrypt Setup Message.
///
/// `msg_id` is the ID of the received Autocrypt Setup Message.
/// `setup_code` is the code entered by the user.
pub async fn continue_key_transfer(
    context: &Context,
    msg_id: MsgId,
    setup_code: &str,
) -> Result<()> {
    ensure!(!msg_id.is_special(), "wrong id");

    let msg = Message::load_from_db(context, msg_id).await?;
    ensure!(
        msg.is_setupmessage(),
        "Message is no Autocrypt Setup Message."
    );

    if let Some(filename) = msg.get_file(context) {
        let file = open_file_std(context, filename)?;
        let sc = normalize_setup_code(setup_code);
        let armored_key = decrypt_setup_file(&sc, file).await?;
        set_self_key(context, &armored_key, true, true).await?;
        maybe_add_bcc_self_device_msg(context).await?;

        Ok(())
    } else {
        bail!("Message is no Autocrypt Setup Message.");
    }
}

async fn set_self_key(
    context: &Context,
    armored: &str,
    set_default: bool,
    prefer_encrypt_required: bool,
) -> Result<()> {
    // try hard to only modify key-state
    let (private_key, header) = SignedSecretKey::from_asc(armored)?;
    let public_key = private_key.split_public_key()?;
    let preferencrypt = header.get("Autocrypt-Prefer-Encrypt");
    match preferencrypt.map(|s| s.as_str()) {
        Some(headerval) => {
            let e2ee_enabled = match headerval {
                "nopreference" => 0,
                "mutual" => 1,
                _ => {
                    bail!("invalid Autocrypt-Prefer-Encrypt header: {:?}", header);
                }
            };
            context
                .sql
                .set_raw_config_int("e2ee_enabled", e2ee_enabled)
                .await?;
        }
        None => {
            if prefer_encrypt_required {
                bail!("missing Autocrypt-Prefer-Encrypt header");
            }
        }
    };

    let self_addr = context.get_primary_self_addr().await?;
    let addr = EmailAddress::new(&self_addr)?;
    let keypair = pgp::KeyPair {
        addr,
        public: public_key,
        secret: private_key,
    };
    key::store_self_keypair(
        context,
        &keypair,
        if set_default {
            key::KeyPairUse::Default
        } else {
            key::KeyPairUse::ReadOnly
        },
    )
    .await?;

    info!(context, "stored self key: {:?}", keypair.secret.key_id());
    Ok(())
}

async fn decrypt_setup_file<T: std::io::Read + std::io::Seek>(
    passphrase: &str,
    file: T,
) -> Result<String> {
    let plain_bytes = pgp::symm_decrypt(passphrase, file).await?;
    let plain_text = std::string::String::from_utf8(plain_bytes)?;

    Ok(plain_text)
}

fn normalize_setup_code(s: &str) -> String {
    let mut out = String::new();
    for c in s.chars() {
        if c.is_ascii_digit() {
            out.push(c);
            if let 4 | 9 | 14 | 19 | 24 | 29 | 34 | 39 = out.len() {
                out += "-"
            }
        }
    }
    out
}

async fn imex_inner(
    context: &Context,
    what: ImexMode,
    path: &Path,
    passphrase: Option<String>,
) -> Result<()> {
    info!(context, "Import/export dir: {}", path.display());
    ensure!(context.sql.is_open().await, "Database not opened.");
    context.emit_event(EventType::ImexProgress(10));

    if what == ImexMode::ExportBackup || what == ImexMode::ExportSelfKeys {
        // before we export anything, make sure the private key exists
        if e2ee::ensure_secret_key_exists(context).await.is_err() {
            bail!("Cannot create private key or private key not available.");
        } else {
            create_folder(context, &path).await?;
        }
    }

    match what {
        ImexMode::ExportSelfKeys => export_self_keys(context, path).await,
        ImexMode::ImportSelfKeys => import_self_keys(context, path).await,

        ImexMode::ExportBackup => {
            export_backup(context, path, passphrase.unwrap_or_default()).await
        }
        ImexMode::ImportBackup => {
            import_backup(context, path, passphrase.unwrap_or_default()).await?;
            context.sql.run_migrations(context).await
        }
    }
}

/// Imports backup into the currently open database.
///
/// The contents of the currently open database will be lost.
///
/// `passphrase` is the passphrase used to open backup database. If backup is unencrypted, pass
/// empty string here.
async fn import_backup(
    context: &Context,
    backup_to_import: &Path,
    passphrase: String,
) -> Result<()> {
    ensure!(
        !context.is_configured().await?,
        "Cannot import backups to accounts in use."
    );
    ensure!(
        context.scheduler.read().await.is_none(),
        "cannot import backup, IO is running"
    );

    let backup_file = File::open(backup_to_import).await?;
    let file_size = backup_file.metadata().await?.len();
    info!(
        context,
        "Import \"{}\" ({} bytes) to \"{}\".",
        backup_to_import.display(),
        file_size,
        context.get_dbfile().display()
    );

    let mut archive = Archive::new(backup_file);

    let mut entries = archive.entries()?;
    let mut last_progress = 0;
    while let Some(file) = entries.next().await {
        let f = &mut file?;

        let current_pos = f.raw_file_position();
        let progress = 1000 * current_pos / file_size;
        if progress != last_progress && progress > 10 && progress < 1000 {
            // We already emitted ImexProgress(10) above
            context.emit_event(EventType::ImexProgress(progress as usize));
            last_progress = progress;
        }

        if f.path()?.file_name() == Some(OsStr::new(DBFILE_BACKUP_NAME)) {
            // async_tar can't unpack to a specified file name, so we just unpack to the blobdir and then move the unpacked file.
            f.unpack_in(context.get_blobdir()).await?;
            let unpacked_database = context.get_blobdir().join(DBFILE_BACKUP_NAME);
            context
                .sql
                .import(&unpacked_database, passphrase.clone())
                .await
                .context("cannot import unpacked database")?;
            fs::remove_file(unpacked_database)
                .await
                .context("cannot remove unpacked database")?;
        } else {
            // async_tar will unpack to blobdir/BLOBS_BACKUP_NAME, so we move the file afterwards.
            f.unpack_in(context.get_blobdir()).await?;
            let from_path = context.get_blobdir().join(f.path()?);
            if from_path.is_file() {
                if let Some(name) = from_path.file_name() {
                    fs::rename(&from_path, context.get_blobdir().join(name)).await?;
                } else {
                    warn!(context, "No file name");
                }
            }
        }
    }

    delete_and_reset_all_device_msgs(context).await?;

    Ok(())
}

/*******************************************************************************
 * Export backup
 ******************************************************************************/

/// Returns Ok((temp_db_path, temp_path, dest_path)) on success. Unencrypted database can be
/// written to temp_db_path. The backup can then be written to temp_path. If the backup succeeded,
/// it can be renamed to dest_path. This guarantees that the backup is complete.
fn get_next_backup_path(folder: &Path, backup_time: i64) -> Result<(PathBuf, PathBuf, PathBuf)> {
    let folder = PathBuf::from(folder);
    let stem = chrono::NaiveDateTime::from_timestamp_opt(backup_time, 0)
        .context("can't get next backup path")?
        // Don't change this file name format, in `dc_imex_has_backup` we use string comparison to determine which backup is newer:
        .format("delta-chat-backup-%Y-%m-%d")
        .to_string();

    // 64 backup files per day should be enough for everyone
    for i in 0..64 {
        let mut tempdbfile = folder.clone();
        tempdbfile.push(format!("{stem}-{i:02}.db"));

        let mut tempfile = folder.clone();
        tempfile.push(format!("{stem}-{i:02}.tar.part"));

        let mut destfile = folder.clone();
        destfile.push(format!("{stem}-{i:02}.tar"));

        if !tempdbfile.exists() && !tempfile.exists() && !destfile.exists() {
            return Ok((tempdbfile, tempfile, destfile));
        }
    }
    bail!("could not create backup file, disk full?");
}

/// Exports the database to a separate file with the given passphrase.
///
/// Set passphrase to empty string to export the database unencrypted.
async fn export_backup(context: &Context, dir: &Path, passphrase: String) -> Result<()> {
    // get a fine backup file name (the name includes the date so that multiple backup instances are possible)
    let now = time();
    let (temp_db_path, temp_path, dest_path) = get_next_backup_path(dir, now)?;
    let _d1 = DeleteOnDrop(temp_db_path.clone());
    let _d2 = DeleteOnDrop(temp_path.clone());

    export_database(context, &temp_db_path, passphrase)
        .await
        .context("could not export database")?;

    info!(
        context,
        "Backup '{}' to '{}'.",
        context.get_dbfile().display(),
        dest_path.display(),
    );

    let res = export_backup_inner(context, &temp_db_path, &temp_path).await;

    match &res {
        Ok(_) => {
            fs::rename(temp_path, &dest_path).await?;
            context.emit_event(EventType::ImexFileWritten(dest_path));
        }
        Err(e) => {
            error!(context, "backup failed: {}", e);
        }
    }

    res
}
struct DeleteOnDrop(PathBuf);
impl Drop for DeleteOnDrop {
    fn drop(&mut self) {
        let file = self.0.clone();
        // Not using `tools::delete_file` here because it would send a DeletedBlobFile event
        // Hack to avoid panic in nested runtime calls of tokio
        std::fs::remove_file(file).ok();
    }
}

async fn export_backup_inner(
    context: &Context,
    temp_db_path: &Path,
    temp_path: &Path,
) -> Result<()> {
    let file = File::create(temp_path).await?;

    let mut builder = tokio_tar::Builder::new(file);

    builder
        .append_path_with_name(temp_db_path, DBFILE_BACKUP_NAME)
        .await?;

    let blobdir = BlobDirContents::new(context).await?;
    let mut last_progress = 0;
<<<<<<< HEAD
=======
    for entry in read_dir {
        let name = entry.file_name();
        if !entry.file_type().await?.is_file() {
            warn!(
                context,
                "Export: Found dir entry {} that is not a file, ignoring",
                name.to_string_lossy()
            );
            continue;
        }
        let mut file = File::open(entry.path()).await?;
        let path_in_archive = PathBuf::from(BLOBS_BACKUP_NAME).join(name);
        builder.append_file(path_in_archive, &mut file).await?;
>>>>>>> f0249096

    for (i, blob) in blobdir.iter().enumerate() {
        let mut file = File::open(blob.to_abs_path()).await?;
        let path_in_archive = PathBuf::from(BLOBS_BACKUP_NAME).join(blob.as_name());
        builder.append_file(path_in_archive, &mut file).await?;
        let progress = 1000 * i / blobdir.len();
        if progress != last_progress && progress > 10 && progress < 1000 {
            context.emit_event(EventType::ImexProgress(progress));
            last_progress = progress;
        }
    }

    builder.finish().await?;
    Ok(())
}

/*******************************************************************************
 * Classic key import
 ******************************************************************************/
async fn import_self_keys(context: &Context, dir: &Path) -> Result<()> {
    /* hint: even if we switch to import Autocrypt Setup Files, we should leave the possibility to import
    plain ASC keys, at least keys without a password, if we do not want to implement a password entry function.
    Importing ASC keys is useful to use keys in Delta Chat used by any other non-Autocrypt-PGP implementation.

    Maybe we should make the "default" key handlong also a little bit smarter
    (currently, the last imported key is the standard key unless it contains the string "legacy" in its name) */
    let mut set_default: bool;
    let mut imported_cnt = 0;

    let dir_name = dir.to_string_lossy();
    let mut dir_handle = tokio::fs::read_dir(&dir).await?;
    while let Ok(Some(entry)) = dir_handle.next_entry().await {
        let entry_fn = entry.file_name();
        let name_f = entry_fn.to_string_lossy();
        let path_plus_name = dir.join(&entry_fn);
        match get_filesuffix_lc(&name_f) {
            Some(suffix) => {
                if suffix != "asc" {
                    continue;
                }
                set_default = if name_f.contains("legacy") {
                    info!(context, "found legacy key '{}'", path_plus_name.display());
                    false
                } else {
                    true
                }
            }
            None => {
                continue;
            }
        }
        info!(
            context,
            "considering key file: {}",
            path_plus_name.display()
        );

        match read_file(context, &path_plus_name).await {
            Ok(buf) => {
                let armored = std::string::String::from_utf8_lossy(&buf);
                if let Err(err) = set_self_key(context, &armored, set_default, false).await {
                    info!(context, "set_self_key: {}", err);
                    continue;
                }
            }
            Err(_) => continue,
        }
        imported_cnt += 1;
    }
    ensure!(
        imported_cnt > 0,
        "No private keys found in \"{}\".",
        dir_name
    );
    Ok(())
}

async fn export_self_keys(context: &Context, dir: &Path) -> Result<()> {
    let mut export_errors = 0;

    let keys = context
        .sql
        .query_map(
            "SELECT id, public_key, private_key, is_default FROM keypairs;",
            (),
            |row| {
                let id = row.get(0)?;
                let public_key_blob: Vec<u8> = row.get(1)?;
                let public_key = SignedPublicKey::from_slice(&public_key_blob);
                let private_key_blob: Vec<u8> = row.get(2)?;
                let private_key = SignedSecretKey::from_slice(&private_key_blob);
                let is_default: i32 = row.get(3)?;

                Ok((id, public_key, private_key, is_default))
            },
            |keys| {
                keys.collect::<std::result::Result<Vec<_>, _>>()
                    .map_err(Into::into)
            },
        )
        .await?;

    for (id, public_key, private_key, is_default) in keys {
        let id = Some(id).filter(|_| is_default != 0);
        if let Ok(key) = public_key {
            if let Err(err) = export_key_to_asc_file(context, dir, id, &key).await {
                error!(context, "Failed to export public key: {:#}.", err);
                export_errors += 1;
            }
        } else {
            export_errors += 1;
        }
        if let Ok(key) = private_key {
            if let Err(err) = export_key_to_asc_file(context, dir, id, &key).await {
                error!(context, "Failed to export private key: {:#}.", err);
                export_errors += 1;
            }
        } else {
            export_errors += 1;
        }
    }

    ensure!(export_errors == 0, "errors while exporting keys");
    Ok(())
}

/*******************************************************************************
 * Classic key export
 ******************************************************************************/
async fn export_key_to_asc_file<T>(
    context: &Context,
    dir: &Path,
    id: Option<i64>,
    key: &T,
) -> Result<()>
where
    T: DcKey + Any,
{
    let file_name = {
        let any_key = key as &dyn Any;
        let kind = if any_key.downcast_ref::<SignedPublicKey>().is_some() {
            "public"
        } else if any_key.downcast_ref::<SignedSecretKey>().is_some() {
            "private"
        } else {
            "unknown"
        };
        let id = id.map_or("default".into(), |i| i.to_string());
        dir.join(format!("{}-key-{}.asc", kind, &id))
    };
    info!(
        context,
        "Exporting key {:?} to {}",
        key.key_id(),
        file_name.display()
    );

    // Delete the file if it already exists.
    delete_file(context, &file_name).await.ok();

    let content = key.to_asc(None).into_bytes();
    write_file(context, &file_name, &content)
        .await
        .with_context(|| format!("cannot write key to {}", file_name.display()))?;
    context.emit_event(EventType::ImexFileWritten(file_name));
    Ok(())
}

/// Exports the database to *dest*, encrypted using *passphrase*.
///
/// The directory of *dest* must already exist, if *dest* itself exists it will be
/// overwritten.
///
/// This also verifies that IO is not running during the export.
async fn export_database(context: &Context, dest: &Path, passphrase: String) -> Result<()> {
    ensure!(
        context.scheduler.read().await.is_none(),
        "cannot export backup, IO is running"
    );
    let now = time().try_into().context("32-bit UNIX time overflow")?;

    // TODO: Maybe introduce camino crate for UTF-8 paths where we need them.
    let dest = dest
        .to_str()
        .with_context(|| format!("path {} is not valid unicode", dest.display()))?;

    context.sql.set_raw_config_int("backup_time", now).await?;
    sql::housekeeping(context).await.ok_or_log(context);
    context
        .sql
        .call_write(|conn| {
            conn.execute("VACUUM;", params![])
                .map_err(|err| warn!(context, "Vacuum failed, exporting anyway {err}"))
                .ok();
            conn.execute(
                "ATTACH DATABASE ? AS backup KEY ?",
                paramsv![dest, passphrase],
            )
            .context("failed to attach backup database")?;
            let res = conn
                .query_row("SELECT sqlcipher_export('backup')", [], |_row| Ok(()))
                .context("failed to export to attached backup database");
            conn.execute("DETACH DATABASE backup", [])
                .context("failed to detach backup database")?;
            res?;
            Ok(())
        })
        .await
}

#[cfg(test)]
mod tests {
    use std::time::Duration;

    use ::pgp::armor::BlockType;
    use tokio::task;

    use super::*;
    use crate::pgp::{split_armored_data, HEADER_AUTOCRYPT, HEADER_SETUPCODE};
    use crate::stock_str::StockMessage;
    use crate::test_utils::{alice_keypair, TestContext};

    #[tokio::test(flavor = "multi_thread", worker_threads = 2)]
    async fn test_render_setup_file() {
        let t = TestContext::new_alice().await;
        let msg = render_setup_file(&t, "hello").await.unwrap();
        println!("{}", &msg);
        // Check some substrings, indicating things got substituted.
        // In particular note the mixing of `\r\n` and `\n` depending
        // on who generated the strings.
        assert!(msg.contains("<title>Autocrypt Setup Message</title"));
        assert!(msg.contains("<h1>Autocrypt Setup Message</h1>"));
        assert!(msg.contains("<p>This is the Autocrypt Setup Message used to"));
        assert!(msg.contains("-----BEGIN PGP MESSAGE-----\r\n"));
        assert!(msg.contains("Passphrase-Format: numeric9x4\r\n"));
        assert!(msg.contains("Passphrase-Begin: he\n"));
        assert!(msg.contains("-----END PGP MESSAGE-----\n"));
    }

    #[tokio::test(flavor = "multi_thread", worker_threads = 2)]
    async fn test_render_setup_file_newline_replace() {
        let t = TestContext::new_alice().await;
        t.set_stock_translation(StockMessage::AcSetupMsgBody, "hello\r\nthere".to_string())
            .await
            .unwrap();
        let msg = render_setup_file(&t, "pw").await.unwrap();
        println!("{}", &msg);
        assert!(msg.contains("<p>hello<br>there</p>"));
    }

    #[tokio::test(flavor = "multi_thread", worker_threads = 2)]
    async fn test_create_setup_code() {
        let t = TestContext::new().await;
        let setupcode = create_setup_code(&t);
        assert_eq!(setupcode.len(), 44);
        assert_eq!(setupcode.chars().nth(4).unwrap(), '-');
        assert_eq!(setupcode.chars().nth(9).unwrap(), '-');
        assert_eq!(setupcode.chars().nth(14).unwrap(), '-');
        assert_eq!(setupcode.chars().nth(19).unwrap(), '-');
        assert_eq!(setupcode.chars().nth(24).unwrap(), '-');
        assert_eq!(setupcode.chars().nth(29).unwrap(), '-');
        assert_eq!(setupcode.chars().nth(34).unwrap(), '-');
        assert_eq!(setupcode.chars().nth(39).unwrap(), '-');
    }

    #[tokio::test(flavor = "multi_thread", worker_threads = 2)]
    async fn test_export_public_key_to_asc_file() {
        let context = TestContext::new().await;
        let key = alice_keypair().public;
        let blobdir = Path::new("$BLOBDIR");
        assert!(export_key_to_asc_file(&context.ctx, blobdir, None, &key)
            .await
            .is_ok());
        let blobdir = context.ctx.get_blobdir().to_str().unwrap();
        let filename = format!("{blobdir}/public-key-default.asc");
        let bytes = tokio::fs::read(&filename).await.unwrap();

        assert_eq!(bytes, key.to_asc(None).into_bytes());
    }

    #[tokio::test(flavor = "multi_thread", worker_threads = 2)]
    async fn test_export_private_key_to_asc_file() {
        let context = TestContext::new().await;
        let key = alice_keypair().secret;
        let blobdir = Path::new("$BLOBDIR");
        assert!(export_key_to_asc_file(&context.ctx, blobdir, None, &key)
            .await
            .is_ok());
        let blobdir = context.ctx.get_blobdir().to_str().unwrap();
        let filename = format!("{blobdir}/private-key-default.asc");
        let bytes = tokio::fs::read(&filename).await.unwrap();

        assert_eq!(bytes, key.to_asc(None).into_bytes());
    }

    #[tokio::test(flavor = "multi_thread", worker_threads = 2)]
    async fn test_export_and_import_key() {
        let context = TestContext::new_alice().await;
        let blobdir = context.ctx.get_blobdir();
        if let Err(err) = imex(&context.ctx, ImexMode::ExportSelfKeys, blobdir, None).await {
            panic!("got error on export: {err:#}");
        }

        let context2 = TestContext::new_alice().await;
        if let Err(err) = imex(&context2.ctx, ImexMode::ImportSelfKeys, blobdir, None).await {
            panic!("got error on import: {err:#}");
        }
    }

    #[tokio::test(flavor = "multi_thread", worker_threads = 2)]
    async fn test_export_and_import_backup() -> Result<()> {
        let backup_dir = tempfile::tempdir().unwrap();

        let context1 = TestContext::new_alice().await;
        assert!(context1.is_configured().await?);

        let context2 = TestContext::new().await;
        assert!(!context2.is_configured().await?);
        assert!(has_backup(&context2, backup_dir.path()).await.is_err());

        // export from context1
        assert!(
            imex(&context1, ImexMode::ExportBackup, backup_dir.path(), None)
                .await
                .is_ok()
        );
        let _event = context1
            .evtracker
            .get_matching(|evt| matches!(evt, EventType::ImexProgress(1000)))
            .await;

        // import to context2
        let backup = has_backup(&context2, backup_dir.path()).await?;

        // Import of unencrypted backup with incorrect "foobar" backup passphrase fails.
        assert!(imex(
            &context2,
            ImexMode::ImportBackup,
            backup.as_ref(),
            Some("foobar".to_string())
        )
        .await
        .is_err());

        assert!(
            imex(&context2, ImexMode::ImportBackup, backup.as_ref(), None)
                .await
                .is_ok()
        );
        let _event = context2
            .evtracker
            .get_matching(|evt| matches!(evt, EventType::ImexProgress(1000)))
            .await;

        assert!(context2.is_configured().await?);
        assert_eq!(
            context2.get_config(Config::Addr).await?,
            Some("alice@example.org".to_string())
        );

        Ok(())
    }

    /// This is a regression test for
    /// https://github.com/deltachat/deltachat-android/issues/2263
    /// where the config cache wasn't reset properly after a backup.
    #[tokio::test(flavor = "multi_thread", worker_threads = 2)]
    async fn test_import_backup_reset_config_cache() -> Result<()> {
        let backup_dir = tempfile::tempdir()?;
        let context1 = TestContext::new_alice().await;
        let context2 = TestContext::new().await;
        assert!(!context2.is_configured().await?);

        // export from context1
        imex(&context1, ImexMode::ExportBackup, backup_dir.path(), None).await?;

        // import to context2
        let backup = has_backup(&context2, backup_dir.path()).await?;
        let context2_cloned = context2.clone();
        let handle = task::spawn(async move {
            imex(
                &context2_cloned,
                ImexMode::ImportBackup,
                backup.as_ref(),
                None,
            )
            .await
            .unwrap();
        });

        while !handle.is_finished() {
            // The database is still unconfigured;
            // fill the config cache with the old value.
            context2.is_configured().await.ok();
            tokio::time::sleep(Duration::from_micros(1)).await;
        }

        // Assert that the config cache has the new value now.
        assert!(context2.is_configured().await?);

        Ok(())
    }

    #[test]
    fn test_normalize_setup_code() {
        let norm = normalize_setup_code("123422343234423452346234723482349234");
        assert_eq!(norm, "1234-2234-3234-4234-5234-6234-7234-8234-9234");

        let norm =
            normalize_setup_code("\t1 2 3422343234- foo bar-- 423-45 2 34 6234723482349234      ");
        assert_eq!(norm, "1234-2234-3234-4234-5234-6234-7234-8234-9234");
    }

    /* S_EM_SETUPFILE is a AES-256 symm. encrypted setup message created by Enigmail
    with an "encrypted session key", see RFC 4880.  The code is in S_EM_SETUPCODE */
    const S_EM_SETUPCODE: &str = "1742-0185-6197-1303-7016-8412-3581-4441-0597";
    const S_EM_SETUPFILE: &str = include_str!("../test-data/message/stress.txt");

    #[tokio::test(flavor = "multi_thread", worker_threads = 2)]
    async fn test_split_and_decrypt() {
        let buf_1 = S_EM_SETUPFILE.as_bytes().to_vec();
        let (typ, headers, base64) = split_armored_data(&buf_1).unwrap();
        assert_eq!(typ, BlockType::Message);
        assert!(S_EM_SETUPCODE.starts_with(headers.get(HEADER_SETUPCODE).unwrap()));
        assert!(headers.get(HEADER_AUTOCRYPT).is_none());

        assert!(!base64.is_empty());

        let setup_file = S_EM_SETUPFILE.to_string();
        let decrypted =
            decrypt_setup_file(S_EM_SETUPCODE, std::io::Cursor::new(setup_file.as_bytes()))
                .await
                .unwrap();

        let (typ, headers, _base64) = split_armored_data(decrypted.as_bytes()).unwrap();

        assert_eq!(typ, BlockType::PrivateKey);
        assert_eq!(headers.get(HEADER_AUTOCRYPT), Some(&"mutual".to_string()));
        assert!(headers.get(HEADER_SETUPCODE).is_none());
    }

    #[tokio::test(flavor = "multi_thread", worker_threads = 2)]
    async fn test_key_transfer() -> Result<()> {
        let alice = TestContext::new_alice().await;

        let setup_code = initiate_key_transfer(&alice).await?;

        // Get Autocrypt Setup Message.
        let sent = alice.pop_sent_msg().await;

        // Alice sets up a second device.
        let alice2 = TestContext::new().await;
        alice2.set_name("alice2");
        alice2.configure_addr("alice@example.org").await;
        alice2.recv_msg(&sent).await;
        let msg = alice2.get_last_msg().await;

        // Send a message that cannot be decrypted because the keys are
        // not synchronized yet.
        let sent = alice2.send_text(msg.chat_id, "Test").await;
        alice.recv_msg(&sent).await;
        assert_ne!(
            alice.get_last_msg().await.get_text(),
            Some("Test".to_string())
        );

        // Transfer the key.
        continue_key_transfer(&alice2, msg.id, &setup_code).await?;

        // Alice sends a message to self from the new device.
        let sent = alice2.send_text(msg.chat_id, "Test").await;
        alice.recv_msg(&sent).await;
        assert_eq!(
            alice.get_last_msg().await.get_text(),
            Some("Test".to_string())
        );

        Ok(())
    }
}<|MERGE_RESOLUTION|>--- conflicted
+++ resolved
@@ -570,22 +570,6 @@
 
     let blobdir = BlobDirContents::new(context).await?;
     let mut last_progress = 0;
-<<<<<<< HEAD
-=======
-    for entry in read_dir {
-        let name = entry.file_name();
-        if !entry.file_type().await?.is_file() {
-            warn!(
-                context,
-                "Export: Found dir entry {} that is not a file, ignoring",
-                name.to_string_lossy()
-            );
-            continue;
-        }
-        let mut file = File::open(entry.path()).await?;
-        let path_in_archive = PathBuf::from(BLOBS_BACKUP_NAME).join(name);
-        builder.append_file(path_in_archive, &mut file).await?;
->>>>>>> f0249096
 
     for (i, blob) in blobdir.iter().enumerate() {
         let mut file = File::open(blob.to_abs_path()).await?;
