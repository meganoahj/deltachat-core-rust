use percent_encoding::{utf8_percent_encode, DEFAULT_ENCODE_SET};

use crate::constants::Event;
use crate::context::Context;
use crate::dc_e2ee::*;
use crate::dc_job::*;
use crate::dc_loginparam::*;
use crate::dc_saxparser::*;
use crate::dc_tools::*;
use crate::imap::*;
use crate::oauth2::*;
use crate::sql;
use crate::types::*;
use crate::x::*;

/* ******************************************************************************
 * Configure folders
 ******************************************************************************/
#[derive(Copy, Clone)]
#[repr(C)]
pub struct dc_imapfolder_t {
    pub name_to_select: *mut libc::c_char,
    pub name_utf8: *mut libc::c_char,
    pub meaning: libc::c_int,
}
/* ******************************************************************************
 * Thunderbird's Autoconfigure
 ******************************************************************************/
/* documentation: https://developer.mozilla.org/en-US/docs/Mozilla/Thunderbird/Autoconfiguration */
#[repr(C)]
pub struct moz_autoconfigure_t<'a> {
    pub in_0: &'a dc_loginparam_t,
    pub in_emaildomain: *mut libc::c_char,
    pub in_emaillocalpart: *mut libc::c_char,
    pub out: dc_loginparam_t,
    pub out_imap_set: libc::c_int,
    pub out_smtp_set: libc::c_int,
    pub tag_server: libc::c_int,
    pub tag_config: libc::c_int,
}

/* ******************************************************************************
 * Outlook's Autodiscover
 ******************************************************************************/
#[repr(C)]
pub struct outlk_autodiscover_t<'a> {
    pub in_0: &'a dc_loginparam_t,
    pub out: dc_loginparam_t,
    pub out_imap_set: libc::c_int,
    pub out_smtp_set: libc::c_int,
    pub tag_config: libc::c_int,
    pub config: [*mut libc::c_char; 6],
    pub redirect: *mut libc::c_char,
}
// connect
pub unsafe fn dc_configure(context: &Context) {
    if 0 != dc_has_ongoing(context) {
        warn!(
            context,
            0, "There is already another ongoing process running.",
        );
        return;
    }
    dc_job_kill_action(context, 900i32);
    dc_job_add(context, 900i32, 0i32, 0 as *const libc::c_char, 0i32);
}
pub unsafe fn dc_has_ongoing(context: &Context) -> libc::c_int {
    let s_a = context.running_state.clone();
    let s = s_a.read().unwrap();

    if s.ongoing_running || !s.shall_stop_ongoing {
        1
    } else {
        0
    }
}
pub fn dc_is_configured(context: &Context) -> libc::c_int {
    if sql::get_config_int(context, &context.sql, "configured", 0) > 0 {
        1
    } else {
        0
    }
}

pub fn dc_stop_ongoing_process(context: &Context) {
    let s_a = context.running_state.clone();
    let mut s = s_a.write().unwrap();

    if s.ongoing_running && !s.shall_stop_ongoing {
        info!(context, 0, "Signaling the ongoing process to stop ASAP.",);
        s.shall_stop_ongoing = true;
    } else {
        info!(context, 0, "No ongoing process to stop.",);
    };
}

// the other dc_job_do_DC_JOB_*() functions are declared static in the c-file
pub unsafe fn dc_job_do_DC_JOB_CONFIGURE_IMAP(context: &Context, _job: *mut dc_job_t) {
    let flags: libc::c_int;
    let mut current_block: u64;
<<<<<<< HEAD
    let mut success = false;
    let mut imap_connected_here = false;
    let mut smtp_connected_here = false;
    let mut ongoing_allocated_here = false;
    let mut param: *mut dc_loginparam_t = 0 as *mut dc_loginparam_t;
    /* just a pointer inside param, must not be freed! */
    let mut param_domain: *mut libc::c_char;
    let mut param_addr_urlencoded: *mut libc::c_char = 0 as *mut libc::c_char;
    let mut param_autoconfig: *mut dc_loginparam_t = 0 as *mut dc_loginparam_t;
=======
    let mut success: libc::c_int = 0i32;
    let mut imap_connected_here: libc::c_int = 0i32;
    let mut smtp_connected_here: libc::c_int = 0i32;
    let mut ongoing_allocated_here: libc::c_int = 0i32;
>>>>>>> ab48745c

    let mut param_autoconfig = None;
    if !(0 == dc_alloc_ongoing(context)) {
        ongoing_allocated_here = true;
        if !context.sql.is_open() {
            error!(context, 0, "Cannot configure, database not opened.",);
        } else {
            context.inbox.read().unwrap().disconnect(context);
            context
                .sentbox_thread
                .read()
                .unwrap()
                .imap
                .disconnect(context);
            context
                .mvbox_thread
                .read()
                .unwrap()
                .imap
                .disconnect(context);
            context.smtp.clone().lock().unwrap().disconnect();
            info!(context, 0, "Configure ...",);

            let s_a = context.running_state.clone();
            let s = s_a.read().unwrap();

            if !s.shall_stop_ongoing {
                context.call_cb(
                    Event::CONFIGURE_PROGRESS,
                    (if 0i32 < 1i32 {
                        1i32
                    } else if 0i32 > 999i32 {
                        999i32
                    } else {
                        0i32
                    }) as uintptr_t,
                    0i32 as uintptr_t,
                );

                let mut param = dc_loginparam_read(context, &context.sql, "");
                if param.addr.is_empty() {
                    error!(context, 0, "Please enter an email address.",);
                } else {
                    if 0 != param.server_flags & 0x2 {
                        // the used oauth2 addr may differ, check this.
                        // if dc_get_oauth2_addr() is not available in the oauth2 implementation,
                        // just use the given one.
                        if s.shall_stop_ongoing {
                            current_block = 2927484062889439186;
                        } else {
                            context.call_cb(
                                Event::CONFIGURE_PROGRESS,
                                (if 10 < 1 {
                                    1
                                } else if 10 > 999 {
                                    999
                                } else {
                                    10
                                }) as uintptr_t,
                                0 as uintptr_t,
                            );
                            if let Some(oauth2_addr) =
                                dc_get_oauth2_addr(context, &param.addr, &param.mail_pw)
                                    .and_then(|e| e.parse().ok())
                            {
                                param.addr = oauth2_addr;
                                sql::set_config(
                                    context,
                                    &context.sql,
                                    "addr",
                                    Some(param.addr.as_str()),
                                );
                            }
                            if s.shall_stop_ongoing {
                                current_block = 2927484062889439186;
                            } else {
                                context.call_cb(
                                    Event::CONFIGURE_PROGRESS,
                                    (if 20 < 1 {
                                        1
                                    } else if 20 > 999 {
                                        999
                                    } else {
                                        20
                                    }) as uintptr_t,
                                    0 as uintptr_t,
                                );
                                current_block = 7746103178988627676;
                            }
                        }
                    } else {
                        current_block = 7746103178988627676;
                    }
                    match current_block {
                        2927484062889439186 => {}
                        _ => {
                            let parsed: addr::Result<addr::Email> = param.addr.parse();
                            if parsed.is_err() {
                                error!(context, 0, "Bad email-address.");
                            } else {
                                let parsed = parsed.unwrap();
                                let param_domain = parsed.host();
                                let param_addr_urlencoded =
                                    utf8_percent_encode(&param.addr, DEFAULT_ENCODE_SET)
                                        .to_string();

                                if !s.shall_stop_ongoing {
                                    context.call_cb(
                                        Event::CONFIGURE_PROGRESS,
                                        (if 200 < 1 {
                                            1
                                        } else if 200 > 999 {
                                            999
                                        } else {
                                            200
                                        }) as uintptr_t,
                                        0 as uintptr_t,
                                    );
                                    /* 2.  Autoconfig
                                     **************************************************************************/
                                    if param.mail_server.is_empty()
                                        && param.mail_port == 0
                                        && param.send_server.is_empty()
                                        && param.send_port == 0
                                        && param.send_user.is_empty()
                                        && param.server_flags & !0x2 == 0
                                    {
                                        /*&&param->mail_user   ==NULL -- the user can enter a loginname which is used by autoconfig then */
                                        /*&&param->send_pw     ==NULL -- the password cannot be auto-configured and is no criterion for autoconfig or not */
                                        /* flags but OAuth2 avoid autoconfig */
                                        let keep_flags = param.server_flags & 0x2;
                                        /* A.  Search configurations from the domain used in the email-address, prefer encrypted */
                                        if param_autoconfig.is_none() {
                                            let url = format!(
                                            "https://autoconfig.{}/mail/config-v1.1.xml?emailaddress={}",
                                            param_domain,
                                            param_addr_urlencoded
                                        );
                                            param_autoconfig =
                                                moz_autoconfigure(context, &url, &param);
                                            if s.shall_stop_ongoing {
                                                current_block = 2927484062889439186;
                                            } else {
                                                context.call_cb(
                                                    Event::CONFIGURE_PROGRESS,
                                                    (if 300 < 1 {
                                                        1
                                                    } else if 300 > 999 {
                                                        999
                                                    } else {
                                                        300
                                                    })
                                                        as uintptr_t,
                                                    0 as uintptr_t,
                                                );
                                                current_block = 13325891313334703151;
                                            }
                                        } else {
                                            current_block = 13325891313334703151;
                                        }
                                        match current_block {
                                            2927484062889439186 => {}
                                            _ => {
                                                if param_autoconfig.is_none() {
                                                    // the doc does not mention `emailaddress=`, however, Thunderbird adds it, see https://releases.mozilla.org/pub/thunderbird/ ,  which makes some sense
                                                    let url = format!(
                                                    "https://{}/.well-known/autoconfig/mail/config-v1.1.xml?emailaddress={}",
                                                    param_domain,
                                                    param_addr_urlencoded
                                                );
                                                    param_autoconfig =
                                                        moz_autoconfigure(context, &url, &param);
                                                    if s.shall_stop_ongoing {
                                                        current_block = 2927484062889439186;
                                                    } else {
                                                        context.call_cb(
                                                            Event::CONFIGURE_PROGRESS,
                                                            (if 310 < 1 {
                                                                1
                                                            } else if 310 > 999 {
                                                                999
                                                            } else {
                                                                310
                                                            })
                                                                as uintptr_t,
                                                            0 as uintptr_t,
                                                        );
                                                        current_block = 5597585068398118923;
                                                    }
                                                } else {
                                                    current_block = 5597585068398118923;
                                                }
                                                match current_block {
                                                    2927484062889439186 => {}
                                                    _ => {
                                                        let mut i: libc::c_int = 0;
                                                        loop {
                                                            if !(i <= 1) {
                                                                current_block =
                                                                    12961834331865314435;
                                                                break;
                                                            }
                                                            if param_autoconfig.is_none() {
                                                                /* Outlook uses always SSL but different domains */
                                                                let url = format!(
                                                                    "https://{}{}/autodiscover/autodiscover.xml",
                                                                    if i == 0 {
                                                                        ""
                                                                    } else {
                                                                        "autodiscover."
                                                                    },
                                                                    param_domain
                                                                );
                                                                param_autoconfig =
                                                                    outlk_autodiscover(
                                                                        context, &url, &param,
                                                                    );

                                                                if s.shall_stop_ongoing {
                                                                    current_block =
                                                                        2927484062889439186;
                                                                    break;
                                                                }
                                                                context.call_cb(
                                                                    Event::CONFIGURE_PROGRESS,
                                                                    (if 320 + i * 10 < 1 {
                                                                        1
                                                                    } else if 320 + i * 10 > 999 {
                                                                        999
                                                                    } else {
                                                                        320 + i * 10
                                                                    })
                                                                        as uintptr_t,
                                                                    0 as uintptr_t,
                                                                );
                                                            }
                                                            i += 1
                                                        }
                                                        match current_block {
                                                            2927484062889439186 => {}
                                                            _ => {
                                                                if param_autoconfig.is_none() {
                                                                    let url = format!(
                                                                    "http://autoconfig.{}/mail/config-v1.1.xml?emailaddress={}",
                                                                    param_domain,
                                                                    param_addr_urlencoded
                                                                );
                                                                    param_autoconfig =
                                                                        moz_autoconfigure(
                                                                            context, &url, &param,
                                                                        );

                                                                    if s.shall_stop_ongoing {
                                                                        current_block =
                                                                            2927484062889439186;
                                                                    } else {
                                                                        context.call_cb(
                                                                        Event::CONFIGURE_PROGRESS,
                                                                        (if 340 < 1 {
                                                                            1
                                                                        } else if 340 > 999 {
                                                                            999
                                                                        } else {
                                                                            340
                                                                        })
                                                                            as uintptr_t,
                                                                        0,
                                                                    );
                                                                        current_block =
                                                                            10778260831612459202;
                                                                    }
                                                                } else {
                                                                    current_block =
                                                                        10778260831612459202;
                                                                }
                                                                match current_block {
                                                                    2927484062889439186 => {}
                                                                    _ => {
                                                                        if param_autoconfig
                                                                            .is_none()
                                                                        {
                                                                            // do not transfer the email-address unencrypted
                                                                            let url = format!(
                                                                                    "http://{}/.well-known/autoconfig/mail/config-v1.1.xml",
                                                                                    param_domain
                                                                                );
                                                                            param_autoconfig =
                                                                                moz_autoconfigure(
                                                                                    context, &url,
                                                                                    &param,
                                                                                );
                                                                            if s.shall_stop_ongoing
                                                                            {
                                                                                current_block =
                                                                                2927484062889439186;
                                                                            } else {
                                                                                context.call_cb(
                                                                                    Event::CONFIGURE_PROGRESS,
                                                                                    if 350 < 1 {
                                                                                        1
                                                                                    } else if 350 > 999 {
                                                                                        999
                                                                                    } else {
                                                                                        350
                                                                                    },
                                                                                    0
                                                                                );
                                                                                current_block =
                                                                                5207889489643863322;
                                                                            }
                                                                        } else {
                                                                            current_block =
                                                                                5207889489643863322;
                                                                        }
                                                                        match current_block {
                                                                            2927484062889439186 => {
                                                                            }
                                                                            _ => {
                                                                                /* B.  If we have no configuration yet, search configuration in Thunderbird's centeral database */
                                                                                if param_autoconfig
                                                                                    .is_none()
                                                                                {
                                                                                    /* always SSL for Thunderbird's database */
                                                                                    let url =
                                                                                    format!("https://autoconfig.thunderbird.net/v1.1/{}",
                                                                                            param_domain
                                                                                        );
                                                                                    param_autoconfig
                                                                                    =
                                                                                    moz_autoconfigure(
                                                                                        context,
                                                                                        &url,
                                                                                        &param
                                                                                    );
                                                                                    if s.shall_stop_ongoing
                                                                                    {
                                                                                        current_block
                                                                                            =
                                                                                            2927484062889439186;
                                                                                    } else {
                                                                                        context.call_cb(
                                                                                            Event::CONFIGURE_PROGRESS,
                                                                                            if 500 < 1 {
                                                                                                 1
                                                                                             } else if 500 > 999 {
                                                                                                 999
                                                                                             } else {
                                                                                                 500
                                                                                            },
                                                                                            0);
                                                                                        current_block
                                                                                            =
                                                                                            2798392256336243897;
                                                                                    }
                                                                                } else {
                                                                                    current_block
                                                                                        =
                                                                                        2798392256336243897;
                                                                                }
                                                                                match current_block
                                                                                {
                                                                                    2927484062889439186
                                                                                        =>
                                                                                    {
                                                                                    }
                                                                                    _
                                                                                        =>
                                                                                    {
                                                                                        if let Some(ref cfg) = param_autoconfig
                                                                                        {
                                                                                            let r = dc_loginparam_get_readable(cfg);
                                                                                            info!(
                                                                                                context,
                                                                                                0,
                                                                                                "Got autoconfig: {}",
                                                                                                r
                                                                                            );
                                                                                            if !cfg.mail_user.is_empty()
                                                                                            {
                                                                                                param.mail_user = cfg.mail_user.clone();
                                                                                            }
                                                                                            param.mail_server = cfg.mail_server.clone();
                                                                                            param.mail_port
                                                                                                =
                                                                                                cfg.mail_port;
                                                                                            param.send_server
                                                                                                =
                                                                                                cfg.send_server.clone();
                                                                                            param.send_port
                                                                                                =
                                                                                                cfg.send_port;
                                                                                            param.send_user
                                                                                                =
                                                                                                cfg.send_user.clone();
                                                                                            param.server_flags
                                                                                                =
                                                                                                cfg.server_flags;
                                                                                        }
                                                                                        param.server_flags
                                                                                            |=
                                                                                            keep_flags;
                                                                                        current_block
                                                                                            =
                                                                                            3024367268842933116;
                                                                                    }
                                                                                }
                                                                            }
                                                                        }
                                                                    }
                                                                }
                                                            }
                                                        }
                                                    }
                                                }
                                            }
                                        }
                                    } else {
                                        current_block = 3024367268842933116;
                                    }
                                    match current_block {
                                        2927484062889439186 => {}
                                        _ => {
                                            if param.mail_server.is_empty() {
                                                param.mail_server =
                                                    format!("imap.{}", param_domain,)
                                            }
                                            if param.mail_port == 0 {
                                                param.mail_port =
                                                    if 0 != param.server_flags & (0x100 | 0x400) {
                                                        143
                                                    } else {
                                                        993
                                                    }
                                            }
                                            if param.mail_user.is_empty() {
                                                param.mail_user = param.addr.clone();
                                            }
                                            if param.send_server.is_empty()
                                                && !param.mail_server.is_empty()
                                            {
                                                param.send_server = param.mail_server.clone();
                                                if param.send_server.starts_with("imap.") {
                                                    param.send_server = param
                                                        .send_server
                                                        .replacen("imap", "smtp", 1);
                                                }
                                            }
                                            if param.send_port == 0 {
                                                param.send_port =
                                                    if 0 != param.server_flags & 0x10000 {
                                                        587
                                                    } else if 0 != param.server_flags & 0x40000 {
                                                        25
                                                    } else {
                                                        465
                                                    }
                                            }
                                            if param.send_user.is_empty()
                                                && !param.mail_user.is_empty()
                                            {
                                                param.send_user = param.mail_user.clone();
                                            }
                                            if param.send_pw.is_empty() && !param.mail_pw.is_empty()
                                            {
                                                param.send_pw = param.mail_pw.clone()
                                            }
                                            if 0 == dc_exactly_one_bit_set(
                                                param.server_flags & (0x2 | 0x4),
                                            ) {
                                                param.server_flags &= !(0x2 | 0x4);
                                                param.server_flags |= 0x4
                                            }
                                            if 0 == dc_exactly_one_bit_set(
                                                param.server_flags & (0x100 | 0x200 | 0x400),
                                            ) {
                                                param.server_flags &= !(0x100 | 0x200 | 0x400);
                                                param.server_flags |= if param.send_port == 143 {
                                                    0x100
                                                } else {
                                                    0x200
                                                }
                                            }
                                            if 0 == dc_exactly_one_bit_set(
                                                param.server_flags & (0x10000 | 0x20000 | 0x40000),
                                            ) {
                                                param.server_flags &=
                                                    !(0x10000 | 0x20000 | 0x40000);
                                                param.server_flags |= if param.send_port == 587 {
                                                    0x10000
                                                } else if param.send_port == 25 {
                                                    0x40000
                                                } else {
                                                    0x20000
                                                }
                                            }
                                            /* do we have a complete configuration? */
                                            if param.mail_server.is_empty()
                                                || param.mail_port == 0
                                                || param.mail_user.is_empty()
                                                || param.mail_pw.is_empty()
                                                || param.send_server.is_empty()
                                                || param.send_port == 0
                                                || param.send_user.is_empty()
                                                || param.send_pw.is_empty()
                                                || param.server_flags == 0
                                            {
                                                error!(context, 0, "Account settings incomplete.",);
                                            } else if !s.shall_stop_ongoing {
                                                context.call_cb(
                                                    Event::CONFIGURE_PROGRESS,
                                                    (if 600 < 1 {
                                                        1
                                                    } else if 600 > 999 {
                                                        999
                                                    } else {
                                                        600
                                                    })
                                                        as uintptr_t,
                                                    0,
                                                );
                                                /* try to connect to IMAP - if we did not got an autoconfig,
                                                do some further tries with different settings and username variations */
                                                let mut username_variation = 0;
                                                loop {
                                                    if !(username_variation <= 1) {
                                                        current_block = 14187386403465544025;
                                                        break;
                                                    }
<<<<<<< HEAD
                                                    let r_0: *mut libc::c_char =
                                                        dc_loginparam_get_readable(param);
                                                    dc_log_info(
                                                        context,
                                                        0i32,
                                                        b"Trying: %s\x00" as *const u8
                                                            as *const libc::c_char,
                                                        r_0,
                                                    );
                                                    free(r_0 as *mut libc::c_void);
                                                    if context
=======
                                                    let r_0 = dc_loginparam_get_readable(&param);
                                                    info!(context, 0, "Trying: {}", r_0,);

                                                    if 0 != context
>>>>>>> ab48745c
                                                        .inbox
                                                        .read()
                                                        .unwrap()
                                                        .connect(context, &param)
                                                    {
                                                        current_block = 14187386403465544025;
                                                        break;
                                                    }
                                                    if !param_autoconfig.is_none() {
                                                        current_block = 2927484062889439186;
                                                        break;
                                                    }
                                                    // probe STARTTLS/993
                                                    if s.shall_stop_ongoing {
                                                        current_block = 2927484062889439186;
                                                        break;
                                                    }
                                                    context.call_cb(
                                                        Event::CONFIGURE_PROGRESS,
                                                        (if 650 + username_variation * 30 < 1 {
                                                            1
                                                        } else if 650 + username_variation * 30
                                                            > 999
                                                        {
                                                            999
                                                        } else {
                                                            650 + username_variation * 30
                                                        })
                                                            as uintptr_t,
                                                        0 as uintptr_t,
                                                    );
<<<<<<< HEAD
                                                    free(r_1 as *mut libc::c_void);
                                                    if context
=======
                                                    param.server_flags &= !(0x100 | 0x200 | 0x400);
                                                    param.server_flags |= 0x100;
                                                    let r_1 = dc_loginparam_get_readable(&param);
                                                    info!(context, 0, "Trying: {}", r_1,);

                                                    if 0 != context
>>>>>>> ab48745c
                                                        .inbox
                                                        .read()
                                                        .unwrap()
                                                        .connect(context, &param)
                                                    {
                                                        current_block = 14187386403465544025;
                                                        break;
                                                    }
                                                    // probe STARTTLS/143
                                                    if s.shall_stop_ongoing {
                                                        current_block = 2927484062889439186;
                                                        break;
                                                    }
                                                    context.call_cb(
                                                        Event::CONFIGURE_PROGRESS,
                                                        (if 660 + username_variation * 30 < 1 {
                                                            1
                                                        } else if 660 + username_variation * 30
                                                            > 999
                                                        {
                                                            999
                                                        } else {
                                                            660 + username_variation * 30
                                                        })
                                                            as uintptr_t,
                                                        0 as uintptr_t,
                                                    );
<<<<<<< HEAD
                                                    free(r_2 as *mut libc::c_void);
                                                    if context
=======
                                                    param.mail_port = 143;
                                                    let r_2 = dc_loginparam_get_readable(&param);
                                                    info!(context, 0, "Trying: {}", r_2,);

                                                    if 0 != context
>>>>>>> ab48745c
                                                        .inbox
                                                        .read()
                                                        .unwrap()
                                                        .connect(context, &param)
                                                    {
                                                        current_block = 14187386403465544025;
                                                        break;
                                                    }
                                                    if 0 != username_variation {
                                                        current_block = 2927484062889439186;
                                                        break;
                                                    }
                                                    // next probe round with only the localpart of the email-address as the loginname
                                                    if s.shall_stop_ongoing {
                                                        current_block = 2927484062889439186;
                                                        break;
                                                    }
                                                    context.call_cb(
                                                        Event::CONFIGURE_PROGRESS,
                                                        (if 670 + username_variation * 30 < 1 {
                                                            1
                                                        } else if 670 + username_variation * 30
                                                            > 999
                                                        {
                                                            999
                                                        } else {
                                                            670 + username_variation * 30
                                                        })
                                                            as uintptr_t,
                                                        0 as uintptr_t,
                                                    );
                                                    param.server_flags &= !(0x100 | 0x200 | 0x400);
                                                    param.server_flags |= 0x200;
                                                    param.mail_port = 993;

                                                    if let Some(at) = param.mail_user.find('@') {
                                                        param.mail_user = param
                                                            .mail_user
                                                            .split_at(at)
                                                            .0
                                                            .to_string();
                                                    }
                                                    if let Some(at) = param.send_user.find('@') {
                                                        param.send_user = param
                                                            .send_user
                                                            .split_at(at)
                                                            .0
                                                            .to_string();
                                                    }

                                                    username_variation += 1
                                                }
                                                match current_block {
                                                    2927484062889439186 => {}
                                                    _ => {
<<<<<<< HEAD
                                                        imap_connected_here = true;
=======
                                                        imap_connected_here = 1;
>>>>>>> ab48745c
                                                        if !s.shall_stop_ongoing {
                                                            context.call_cb(
                                                                Event::CONFIGURE_PROGRESS,
                                                                (if 800 < 1 {
                                                                    1
                                                                } else if 800 > 999 {
                                                                    999
                                                                } else {
                                                                    800
                                                                })
                                                                    as uintptr_t,
                                                                0 as uintptr_t,
                                                            );
                                                            /* try to connect to SMTP - if we did not got an autoconfig, the first try was SSL-465 and we do a second try with STARTTLS-587 */
                                                            if context
                                                                .smtp
                                                                .clone()
                                                                .lock()
                                                                .unwrap()
                                                                .connect(context, &param)
                                                            {
                                                                if !param_autoconfig.is_none() {
                                                                    current_block =
                                                                        2927484062889439186;
                                                                } else if s.shall_stop_ongoing {
                                                                    current_block =
                                                                        2927484062889439186;
                                                                } else {
                                                                    context.call_cb(
                                                                        Event::CONFIGURE_PROGRESS,
                                                                        (if 850 < 1 {
                                                                            1
                                                                        } else if 850 > 999 {
                                                                            999
                                                                        } else {
                                                                            850
                                                                        })
                                                                            as uintptr_t,
                                                                        0 as uintptr_t,
                                                                    );
                                                                    param.server_flags &= !(0x10000
                                                                        | 0x20000
                                                                        | 0x40000);
                                                                    param.server_flags |= 0x10000;
                                                                    param.send_port = 587;
                                                                    let r_3 =
                                                                        dc_loginparam_get_readable(
                                                                            &param,
                                                                        );
                                                                    info!(
                                                                        context,
                                                                        0, "Trying: {}", r_3,
                                                                    );
<<<<<<< HEAD
                                                                    free(r_3 as *mut libc::c_void);
                                                                    if context
=======

                                                                    if 0 == context
>>>>>>> ab48745c
                                                                        .smtp
                                                                        .clone()
                                                                        .lock()
                                                                        .unwrap()
                                                                        .connect(context, &param)
                                                                    {
                                                                        if s.shall_stop_ongoing {
                                                                            current_block =
                                                                                2927484062889439186;
                                                                        } else {
                                                                            context.call_cb(
                                                                                            Event::CONFIGURE_PROGRESS,
                                                                                            (if 860
                                                                                             <
                                                                                             1
                                                                                             {
                                                                                                 1
                                                                                             } else if 860
                                                                                             >
                                                                                             999
                                                                                             {
                                                                                                 999
                                                                                             } else {
                                                                                                 860
                                                                                             })
                                                                                            as
                                                                                            uintptr_t,
                                                                                            0
                                                                                            as
                                                                                            uintptr_t);
<<<<<<< HEAD
                                                                            (*param)
                                                                                .server_flags &=
                                                                                !(0x10000i32
                                                                                    | 0x20000i32
                                                                                    | 0x40000i32);
                                                                            (*param)
                                                                                .server_flags |=
                                                                                0x10000i32;
                                                                            (*param).send_port =
                                                                                25i32;
                                                                            let  r_4:
                                                                            *mut libc::c_char =
                                                                                dc_loginparam_get_readable(param);
                                                                            dc_log_info(context,
                                                                                        0i32,
                                                                                        b"Trying: %s\x00"
                                                                                        as
                                                                                        *const u8
                                                                                        as
                                                                                        *const libc::c_char,
                                                                                        r_4);
                                                                            free(r_4
                                                                                 as
                                                                                 *mut libc::c_void);
                                                                            if context
=======
                                                                            param.server_flags &=
                                                                                !(0x10000
                                                                                    | 0x20000
                                                                                    | 0x40000);
                                                                            param.server_flags |=
                                                                                0x10000;
                                                                            param.send_port = 25;
                                                                            let r_4 = dc_loginparam_get_readable(&param);
                                                                            info!(
                                                                                context,
                                                                                0,
                                                                                "Trying: {}",
                                                                                r_4
                                                                            );

                                                                            if 0 == context
>>>>>>> ab48745c
                                                                                .smtp
                                                                                .clone()
                                                                                .lock()
                                                                                .unwrap()
                                                                                .connect(
                                                                                    context, &param,
                                                                                )
                                                                            {
                                                                                current_block =
                                                                                2927484062889439186;
                                                                            } else {
                                                                                current_block =
                                                                                5083741289379115417;
                                                                            }
                                                                        }
                                                                    } else {
                                                                        current_block =
                                                                            5083741289379115417;
                                                                    }
                                                                }
                                                            } else {
                                                                current_block = 5083741289379115417;
                                                            }
                                                            match current_block {
                                                                2927484062889439186 => {}
                                                                _ => {
<<<<<<< HEAD
                                                                    smtp_connected_here = true;
=======
                                                                    smtp_connected_here = 1;
>>>>>>> ab48745c
                                                                    if !s.shall_stop_ongoing {
                                                                        context.call_cb(
                                                                        Event::CONFIGURE_PROGRESS,
                                                                        (if 900 < 1 {
                                                                            1
                                                                        } else if 900 > 999 {
                                                                            999
                                                                        } else {
                                                                            900
                                                                        })
                                                                            as uintptr_t,
                                                                        0 as uintptr_t,
                                                                    );
                                                                        flags
                                                                            =
                                                                            if 0
                                                                            !=
                                                                            sql::get_config_int(
                                                                                context, &context.sql,
                                                                                "mvbox_watch",
                                                                                1
                                                                            )
                                                                            ||
                                                                            0
                                                                            !=
                                                                            sql::get_config_int(
                                                                                context,
                                                                                &context.sql,
                                                                                "mvbox_move",
                                                                                1
                                                                            )
                                                                        {
                                                                            0x1
                                                                        } else {
                                                                            0
                                                                        };

                                                                        context
                                                                            .inbox
                                                                            .read()
                                                                            .unwrap()
                                                                            .configure_folders(
                                                                                context, flags,
                                                                            );
                                                                        if !s.shall_stop_ongoing {
                                                                            context.call_cb(
                                                                                Event::CONFIGURE_PROGRESS,
                                                                                (if 910
                                                                                 <
                                                                                 1
                                                                                 {
                                                                                     1
                                                                                 } else if 910
                                                                                 >
                                                                                 999
                                                                                 {
                                                                                     999
                                                                                 } else {
                                                                                     910
                                                                                 })
                                                                                    as
                                                                                    uintptr_t,
                                                                                0
                                                                                    as
                                                                                    uintptr_t
                                                                            );
                                                                            dc_loginparam_write(
                                                                                context,
                                                                                &param,
                                                                                &context.sql,
                                                                                "configured_",
                                                                            );
                                                                            sql::set_config_int(
                                                                                context,
                                                                                &context.sql,
                                                                                "configured",
                                                                                1,
                                                                            );
                                                                            if !s.shall_stop_ongoing
                                                                            {
                                                                                context.call_cb(
                                                                                    Event::CONFIGURE_PROGRESS,
                                                                                    (if 920
                                                                                     <
                                                                                     1
                                                                                     {
                                                                                         1
                                                                                     } else if 920
                                                                                     >
                                                                                     999
                                                                                     {
                                                                                         999
                                                                                     } else {
                                                                                         920
                                                                                     })
                                                                                        as
                                                                                        uintptr_t,
                                                                                    0
                                                                                        as
                                                                                        uintptr_t
                                                                                );
                                                                                dc_ensure_secret_key_exists(context);
<<<<<<< HEAD
                                                                                success = true;
                                                                                info!(context, 0, "Configure completed.");
                                                                                if !s.shall_stop_ongoing
                                                                                {
                                                                                    context.call_cb(Event::CONFIGURE_PROGRESS,
                                                                                                    (if 940i32
                                                                                                     <
                                                                                                     1i32
                                                                                                     {
                                                                                                         1i32
                                                                                                     } else if 940i32
                                                                                                     >
                                                                                                     999i32
                                                                                                     {
                                                                                                         999i32
                                                                                                     } else {
                                                                                                         940i32
                                                                                                     })
                                                                                                    as
                                                                                                    uintptr_t,
                                                                                                    0i32
                                                                                                    as
                                                                                                    uintptr_t);
                                                                                }
=======
                                                                                success = 1;
                                                                                info!(
                                                                                    context,
                                                                                    0,
                                                                                    "Configure completed."
                                                                                );
                                                                                if !s.shall_stop_ongoing
                                                                            {
                                                                                context.call_cb(
                                                                                        Event::CONFIGURE_PROGRESS,
                                                                                        (if 940
                                                                                         <
                                                                                         1
                                                                                         {
                                                                                             1
                                                                                         } else if 940
                                                                                         >
                                                                                         999
                                                                                         {
                                                                                             999
                                                                                         } else {
                                                                                             940
                                                                                         })
                                                                                            as
                                                                                            uintptr_t,
                                                                                        0
                                                                                            as
                                                                                            uintptr_t);
                                                                            }
>>>>>>> ab48745c
                                                                            }
                                                                        }
                                                                    }
                                                                }
                                                            }
                                                        }
                                                    }
                                                }
                                            }
                                        }
                                    }
                                }
                            }
                        }
                    }
                }
            }
        }
    }

    if imap_connected_here {
        // XXX why do we want to disconnect here?
        // context.inbox.read().unwrap().disconnect(context);
        info!(context, 0, "Skipping INBOX/IMAP disconnect");
    }
    if smtp_connected_here {
        // XXX why do we want to disconnect here?
        // context.smtp.clone().lock().unwrap().disconnect();
        info!(context, 0, "Skipping SMTP disconnect");
    }
<<<<<<< HEAD
    dc_loginparam_unref(param);
    dc_loginparam_unref(param_autoconfig);
    free(param_addr_urlencoded as *mut libc::c_void);
    if ongoing_allocated_here {
        dc_free_ongoing(context);
    }
    context.call_cb(Event::CONFIGURE_PROGRESS, if success { 1000 } else { 0 }, 0);
=======

    if 0 != ongoing_allocated_here {
        dc_free_ongoing(context);
    }

    context.call_cb(
        Event::CONFIGURE_PROGRESS,
        (if 0 != success { 1000 } else { 0 }) as uintptr_t,
        0 as uintptr_t,
    );
>>>>>>> ab48745c
}

pub unsafe fn dc_free_ongoing(context: &Context) {
    let s_a = context.running_state.clone();
    let mut s = s_a.write().unwrap();

    s.ongoing_running = false;
    s.shall_stop_ongoing = true;
}

unsafe fn moz_autoconfigure(
    context: &Context,
    url: &str,
    param_in: &dc_loginparam_t,
) -> Option<dc_loginparam_t> {
    let mut moz_ac = moz_autoconfigure_t {
        in_0: param_in,
        in_emaildomain: std::ptr::null_mut(),
        in_emaillocalpart: std::ptr::null_mut(),
        out: dc_loginparam_new(),
        out_imap_set: 0,
        out_smtp_set: 0,
        tag_server: 0,
        tag_config: 0,
    };

    let xml_raw = read_autoconf_file(context, to_cstring(url).as_ptr());
    if xml_raw.is_null() {
        return None;
    }

    moz_ac.in_emaillocalpart = dc_strdup(to_cstring(&param_in.addr).as_ptr());
    let p = strchr(moz_ac.in_emaillocalpart, '@' as i32);

    if p.is_null() {
        free(xml_raw as *mut libc::c_void);
        free(moz_ac.in_emaildomain as *mut libc::c_void);
        free(moz_ac.in_emaillocalpart as *mut libc::c_void);
        return None;
    }

    *p = 0 as libc::c_char;
    moz_ac.in_emaildomain = dc_strdup(p.offset(1isize));
    let mut saxparser = dc_saxparser_t {
        starttag_cb: None,
        endtag_cb: None,
        text_cb: None,
        userdata: 0 as *mut libc::c_void,
    };
    dc_saxparser_init(
        &mut saxparser,
        &mut moz_ac as *mut moz_autoconfigure_t as *mut libc::c_void,
    );
    dc_saxparser_set_tag_handler(
        &mut saxparser,
        Some(moz_autoconfigure_starttag_cb),
        Some(moz_autoconfigure_endtag_cb),
    );
    dc_saxparser_set_text_handler(&mut saxparser, Some(moz_autoconfigure_text_cb));
    dc_saxparser_parse(&mut saxparser, xml_raw);

    if moz_ac.out.mail_server.is_empty()
        || moz_ac.out.mail_port == 0
        || moz_ac.out.send_server.is_empty()
        || moz_ac.out.send_port == 0
    {
        let r = dc_loginparam_get_readable(&moz_ac.out);
        warn!(context, 0, "Bad or incomplete autoconfig: {}", r,);
        free(xml_raw as *mut libc::c_void);
        free(moz_ac.in_emaildomain as *mut libc::c_void);
        free(moz_ac.in_emaillocalpart as *mut libc::c_void);
        return None;
    }

    free(xml_raw as *mut libc::c_void);
    free(moz_ac.in_emaildomain as *mut libc::c_void);
    free(moz_ac.in_emaillocalpart as *mut libc::c_void);
    Some(moz_ac.out)
}

unsafe fn moz_autoconfigure_text_cb(
    userdata: *mut libc::c_void,
    text: *const libc::c_char,
    _len: libc::c_int,
) {
    let mut moz_ac: *mut moz_autoconfigure_t = userdata as *mut moz_autoconfigure_t;
    let mut val: *mut libc::c_char = dc_strdup(text);
    dc_trim(val);
    dc_str_replace(
        &mut val,
        b"%EMAILADDRESS%\x00" as *const u8 as *const libc::c_char,
        to_cstring(&(*moz_ac).in_0.addr).as_ptr(),
    );
    dc_str_replace(
        &mut val,
        b"%EMAILLOCALPART%\x00" as *const u8 as *const libc::c_char,
        (*moz_ac).in_emaillocalpart,
    );
    dc_str_replace(
        &mut val,
        b"%EMAILDOMAIN%\x00" as *const u8 as *const libc::c_char,
        (*moz_ac).in_emaildomain,
    );
    if (*moz_ac).tag_server == 1 {
        match (*moz_ac).tag_config {
            10 => {
                (*moz_ac).out.mail_server = to_string(val);
                val = 0 as *mut libc::c_char
            }
            11 => (*moz_ac).out.mail_port = dc_atoi_null_is_0(val),
            12 => {
                (*moz_ac).out.mail_user = to_string(val);
                val = 0 as *mut libc::c_char
            }
            13 => {
                if strcasecmp(val, b"ssl\x00" as *const u8 as *const libc::c_char) == 0 {
                    (*moz_ac).out.server_flags |= 0x200
                }
                if strcasecmp(val, b"starttls\x00" as *const u8 as *const libc::c_char) == 0 {
                    (*moz_ac).out.server_flags |= 0x100
                }
                if strcasecmp(val, b"plain\x00" as *const u8 as *const libc::c_char) == 0 {
                    (*moz_ac).out.server_flags |= 0x400
                }
            }
            _ => {}
        }
    } else if (*moz_ac).tag_server == 2 {
        match (*moz_ac).tag_config {
            10 => {
                (*moz_ac).out.send_server = to_string(val);
                val = 0 as *mut libc::c_char
            }
            11 => (*moz_ac).out.send_port = as_str(val).parse().unwrap_or_default(),
            12 => {
                (*moz_ac).out.send_user = to_string(val);
                val = 0 as *mut libc::c_char
            }
            13 => {
                if strcasecmp(val, b"ssl\x00" as *const u8 as *const libc::c_char) == 0 {
                    (*moz_ac).out.server_flags |= 0x20000
                }
                if strcasecmp(val, b"starttls\x00" as *const u8 as *const libc::c_char) == 0 {
                    (*moz_ac).out.server_flags |= 0x10000
                }
                if strcasecmp(val, b"plain\x00" as *const u8 as *const libc::c_char) == 0 {
                    (*moz_ac).out.server_flags |= 0x40000
                }
            }
            _ => {}
        }
    }
    free(val as *mut libc::c_void);
}
unsafe fn moz_autoconfigure_endtag_cb(userdata: *mut libc::c_void, tag: *const libc::c_char) {
    let mut moz_ac: *mut moz_autoconfigure_t = userdata as *mut moz_autoconfigure_t;
    if strcmp(
        tag,
        b"incomingserver\x00" as *const u8 as *const libc::c_char,
    ) == 0
    {
        (*moz_ac).tag_server = 0;
        (*moz_ac).tag_config = 0;
        (*moz_ac).out_imap_set = 1
    } else if strcmp(
        tag,
        b"outgoingserver\x00" as *const u8 as *const libc::c_char,
    ) == 0
    {
        (*moz_ac).tag_server = 0;
        (*moz_ac).tag_config = 0;
        (*moz_ac).out_smtp_set = 1
    } else {
        (*moz_ac).tag_config = 0
    };
}
unsafe fn moz_autoconfigure_starttag_cb(
    userdata: *mut libc::c_void,
    tag: *const libc::c_char,
    attr: *mut *mut libc::c_char,
) {
    let mut moz_ac: *mut moz_autoconfigure_t = userdata as *mut moz_autoconfigure_t;
    let mut p1: *const libc::c_char = 0 as *const libc::c_char;
    if strcmp(
        tag,
        b"incomingserver\x00" as *const u8 as *const libc::c_char,
    ) == 0
    {
        (*moz_ac).tag_server = if (*moz_ac).out_imap_set == 0
            && {
                p1 = dc_attr_find(attr, b"type\x00" as *const u8 as *const libc::c_char);
                !p1.is_null()
            }
            && strcasecmp(p1, b"imap\x00" as *const u8 as *const libc::c_char) == 0
        {
            1
        } else {
            0
        };
        (*moz_ac).tag_config = 0
    } else if strcmp(
        tag,
        b"outgoingserver\x00" as *const u8 as *const libc::c_char,
    ) == 0
    {
        (*moz_ac).tag_server = if (*moz_ac).out_smtp_set == 0 { 2 } else { 0 };
        (*moz_ac).tag_config = 0
    } else if strcmp(tag, b"hostname\x00" as *const u8 as *const libc::c_char) == 0 {
        (*moz_ac).tag_config = 10
    } else if strcmp(tag, b"port\x00" as *const u8 as *const libc::c_char) == 0 {
        (*moz_ac).tag_config = 11
    } else if strcmp(tag, b"sockettype\x00" as *const u8 as *const libc::c_char) == 0 {
        (*moz_ac).tag_config = 13
    } else if strcmp(tag, b"username\x00" as *const u8 as *const libc::c_char) == 0 {
        (*moz_ac).tag_config = 12
    };
}

fn read_autoconf_file(context: &Context, url: *const libc::c_char) -> *mut libc::c_char {
    info!(context, 0, "Testing {} ...", to_string(url));

    match reqwest::Client::new()
        .get(as_str(url))
        .send()
        .and_then(|mut res| res.text())
    {
        Ok(res) => unsafe { libc::strdup(to_cstring(res).as_ptr()) },
        Err(_err) => {
            info!(context, 0, "Can\'t read file.",);

            std::ptr::null_mut()
        }
    }
}

unsafe fn outlk_autodiscover(
    context: &Context,
    url__: &str,
    param_in: &dc_loginparam_t,
) -> Option<dc_loginparam_t> {
    let current_block: u64;
    let mut xml_raw: *mut libc::c_char = 0 as *mut libc::c_char;
    let mut url = dc_strdup(to_cstring(url__).as_ptr());
    let mut outlk_ad = outlk_autodiscover_t {
        in_0: param_in,
        out: dc_loginparam_new(),
        out_imap_set: 0,
        out_smtp_set: 0,
        tag_config: 0,
        config: [0 as *mut libc::c_char; 6],
        redirect: 0 as *mut libc::c_char,
    };
    let mut i = 0;
    loop {
        if !(i < 10) {
            current_block = 11584701595673473500;
            break;
        }
        memset(
            &mut outlk_ad as *mut outlk_autodiscover_t as *mut libc::c_void,
            0,
            ::std::mem::size_of::<outlk_autodiscover_t>(),
        );
        xml_raw = read_autoconf_file(context, url);
        if xml_raw.is_null() {
            current_block = 3070887585260837332;
            break;
        }
        let mut saxparser: dc_saxparser_t = dc_saxparser_t {
            starttag_cb: None,
            endtag_cb: None,
            text_cb: None,
            userdata: 0 as *mut libc::c_void,
        };
        dc_saxparser_init(
            &mut saxparser,
            &mut outlk_ad as *mut outlk_autodiscover_t as *mut libc::c_void,
        );
        dc_saxparser_set_tag_handler(
            &mut saxparser,
            Some(outlk_autodiscover_starttag_cb),
            Some(outlk_autodiscover_endtag_cb),
        );
        dc_saxparser_set_text_handler(&mut saxparser, Some(outlk_autodiscover_text_cb));
        dc_saxparser_parse(&mut saxparser, xml_raw);
        if !(!outlk_ad.config[5usize].is_null()
            && 0 != *outlk_ad.config[5usize].offset(0isize) as libc::c_int)
        {
            current_block = 11584701595673473500;
            break;
        }
        free(url as *mut libc::c_void);
        url = dc_strdup(outlk_ad.config[5usize]);

        outlk_clean_config(&mut outlk_ad);
        free(xml_raw as *mut libc::c_void);
        xml_raw = 0 as *mut libc::c_char;
        i += 1;
    }

    match current_block {
        11584701595673473500 => {
            if outlk_ad.out.mail_server.is_empty()
                || outlk_ad.out.mail_port == 0
                || outlk_ad.out.send_server.is_empty()
                || outlk_ad.out.send_port == 0
            {
                let r = dc_loginparam_get_readable(&outlk_ad.out);
                warn!(context, 0, "Bad or incomplete autoconfig: {}", r,);
                free(url as *mut libc::c_void);
                free(xml_raw as *mut libc::c_void);
                outlk_clean_config(&mut outlk_ad);

                return None;
            }
        }
        _ => {}
    }
    free(url as *mut libc::c_void);
    free(xml_raw as *mut libc::c_void);
    outlk_clean_config(&mut outlk_ad);
    Some(outlk_ad.out)
}

unsafe fn outlk_clean_config(mut outlk_ad: *mut outlk_autodiscover_t) {
    let mut i: libc::c_int = 0;
    while i < 6 {
        free((*outlk_ad).config[i as usize] as *mut libc::c_void);
        (*outlk_ad).config[i as usize] = 0 as *mut libc::c_char;
        i += 1
    }
}
unsafe fn outlk_autodiscover_text_cb(
    userdata: *mut libc::c_void,
    text: *const libc::c_char,
    _len: libc::c_int,
) {
    let mut outlk_ad: *mut outlk_autodiscover_t = userdata as *mut outlk_autodiscover_t;
    let val: *mut libc::c_char = dc_strdup(text);
    dc_trim(val);
    free((*outlk_ad).config[(*outlk_ad).tag_config as usize] as *mut libc::c_void);
    (*outlk_ad).config[(*outlk_ad).tag_config as usize] = val;
}
unsafe fn outlk_autodiscover_endtag_cb(userdata: *mut libc::c_void, tag: *const libc::c_char) {
    let mut outlk_ad: *mut outlk_autodiscover_t = userdata as *mut outlk_autodiscover_t;
    if strcmp(tag, b"protocol\x00" as *const u8 as *const libc::c_char) == 0 {
        if !(*outlk_ad).config[1usize].is_null() {
            let port: libc::c_int = dc_atoi_null_is_0((*outlk_ad).config[3usize]);
            let ssl_on: libc::c_int = (!(*outlk_ad).config[4usize].is_null()
                && strcasecmp(
                    (*outlk_ad).config[4usize],
                    b"on\x00" as *const u8 as *const libc::c_char,
                ) == 0) as libc::c_int;
            let ssl_off: libc::c_int = (!(*outlk_ad).config[4usize].is_null()
                && strcasecmp(
                    (*outlk_ad).config[4usize],
                    b"off\x00" as *const u8 as *const libc::c_char,
                ) == 0) as libc::c_int;
            if strcasecmp(
                (*outlk_ad).config[1usize],
                b"imap\x00" as *const u8 as *const libc::c_char,
            ) == 0
                && (*outlk_ad).out_imap_set == 0
            {
                (*outlk_ad).out.mail_server = to_string((*outlk_ad).config[2]);
                (*outlk_ad).out.mail_port = port;
                if 0 != ssl_on {
                    (*outlk_ad).out.server_flags |= 0x200
                } else if 0 != ssl_off {
                    (*outlk_ad).out.server_flags |= 0x400
                }
                (*outlk_ad).out_imap_set = 1
            } else if strcasecmp(
                (*outlk_ad).config[1usize],
                b"smtp\x00" as *const u8 as *const libc::c_char,
            ) == 0
                && (*outlk_ad).out_smtp_set == 0
            {
                (*outlk_ad).out.send_server = to_string((*outlk_ad).config[2]);
                (*outlk_ad).out.send_port = port;
                if 0 != ssl_on {
                    (*outlk_ad).out.server_flags |= 0x20000
                } else if 0 != ssl_off {
                    (*outlk_ad).out.server_flags |= 0x40000
                }
                (*outlk_ad).out_smtp_set = 1
            }
        }
        outlk_clean_config(outlk_ad);
    }
    (*outlk_ad).tag_config = 0;
}

unsafe fn outlk_autodiscover_starttag_cb(
    userdata: *mut libc::c_void,
    tag: *const libc::c_char,
    _attr: *mut *mut libc::c_char,
) {
    let mut outlk_ad: *mut outlk_autodiscover_t = userdata as *mut outlk_autodiscover_t;
    if strcmp(tag, b"protocol\x00" as *const u8 as *const libc::c_char) == 0 {
        outlk_clean_config(outlk_ad);
    } else if strcmp(tag, b"type\x00" as *const u8 as *const libc::c_char) == 0 {
        (*outlk_ad).tag_config = 1
    } else if strcmp(tag, b"server\x00" as *const u8 as *const libc::c_char) == 0 {
        (*outlk_ad).tag_config = 2
    } else if strcmp(tag, b"port\x00" as *const u8 as *const libc::c_char) == 0 {
        (*outlk_ad).tag_config = 3
    } else if strcmp(tag, b"ssl\x00" as *const u8 as *const libc::c_char) == 0 {
        (*outlk_ad).tag_config = 4
    } else if strcmp(tag, b"redirecturl\x00" as *const u8 as *const libc::c_char) == 0 {
        (*outlk_ad).tag_config = 5
    };
}
pub unsafe fn dc_alloc_ongoing(context: &Context) -> libc::c_int {
    if 0 != dc_has_ongoing(context) {
        warn!(
            context,
            0, "There is already another ongoing process running.",
        );
        return 0;
    }
    let s_a = context.running_state.clone();
    let mut s = s_a.write().unwrap();

    s.ongoing_running = true;
    s.shall_stop_ongoing = false;

    1
}

pub fn dc_connect_to_configured_imap(context: &Context, imap: &Imap) -> libc::c_int {
    let mut ret_connected = 0;

    if imap.is_connected() {
        ret_connected = 1
    } else if sql::get_config_int(context, &context.sql, "configured", 0) == 0 {
        warn!(context, 0, "Not configured, cannot connect.",);
    } else {
<<<<<<< HEAD
        dc_loginparam_read(
            context,
            param,
            &context.sql,
            b"configured_\x00" as *const u8 as *const libc::c_char,
        );
        /*the trailing underscore is correct*/
        if imap.connect(context, param) {
=======
        let param = dc_loginparam_read(context, &context.sql, "configured_");
        // the trailing underscore is correct

        if 0 != imap.connect(context, &param) {
>>>>>>> ab48745c
            ret_connected = 2;
        }
    }

    ret_connected
}<|MERGE_RESOLUTION|>--- conflicted
+++ resolved
@@ -98,23 +98,10 @@
 pub unsafe fn dc_job_do_DC_JOB_CONFIGURE_IMAP(context: &Context, _job: *mut dc_job_t) {
     let flags: libc::c_int;
     let mut current_block: u64;
-<<<<<<< HEAD
     let mut success = false;
     let mut imap_connected_here = false;
     let mut smtp_connected_here = false;
     let mut ongoing_allocated_here = false;
-    let mut param: *mut dc_loginparam_t = 0 as *mut dc_loginparam_t;
-    /* just a pointer inside param, must not be freed! */
-    let mut param_domain: *mut libc::c_char;
-    let mut param_addr_urlencoded: *mut libc::c_char = 0 as *mut libc::c_char;
-    let mut param_autoconfig: *mut dc_loginparam_t = 0 as *mut dc_loginparam_t;
-=======
-    let mut success: libc::c_int = 0i32;
-    let mut imap_connected_here: libc::c_int = 0i32;
-    let mut smtp_connected_here: libc::c_int = 0i32;
-    let mut ongoing_allocated_here: libc::c_int = 0i32;
->>>>>>> ab48745c
-
     let mut param_autoconfig = None;
     if !(0 == dc_alloc_ongoing(context)) {
         ongoing_allocated_here = true;
@@ -642,24 +629,10 @@
                                                         current_block = 14187386403465544025;
                                                         break;
                                                     }
-<<<<<<< HEAD
-                                                    let r_0: *mut libc::c_char =
-                                                        dc_loginparam_get_readable(param);
-                                                    dc_log_info(
-                                                        context,
-                                                        0i32,
-                                                        b"Trying: %s\x00" as *const u8
-                                                            as *const libc::c_char,
-                                                        r_0,
-                                                    );
-                                                    free(r_0 as *mut libc::c_void);
-                                                    if context
-=======
                                                     let r_0 = dc_loginparam_get_readable(&param);
                                                     info!(context, 0, "Trying: {}", r_0,);
 
-                                                    if 0 != context
->>>>>>> ab48745c
+                                                    if context
                                                         .inbox
                                                         .read()
                                                         .unwrap()
@@ -691,17 +664,12 @@
                                                             as uintptr_t,
                                                         0 as uintptr_t,
                                                     );
-<<<<<<< HEAD
-                                                    free(r_1 as *mut libc::c_void);
-                                                    if context
-=======
                                                     param.server_flags &= !(0x100 | 0x200 | 0x400);
                                                     param.server_flags |= 0x100;
                                                     let r_1 = dc_loginparam_get_readable(&param);
                                                     info!(context, 0, "Trying: {}", r_1,);
 
-                                                    if 0 != context
->>>>>>> ab48745c
+                                                    if context
                                                         .inbox
                                                         .read()
                                                         .unwrap()
@@ -729,16 +697,11 @@
                                                             as uintptr_t,
                                                         0 as uintptr_t,
                                                     );
-<<<<<<< HEAD
-                                                    free(r_2 as *mut libc::c_void);
-                                                    if context
-=======
                                                     param.mail_port = 143;
                                                     let r_2 = dc_loginparam_get_readable(&param);
                                                     info!(context, 0, "Trying: {}", r_2,);
 
-                                                    if 0 != context
->>>>>>> ab48745c
+                                                    if context
                                                         .inbox
                                                         .read()
                                                         .unwrap()
@@ -794,11 +757,7 @@
                                                 match current_block {
                                                     2927484062889439186 => {}
                                                     _ => {
-<<<<<<< HEAD
                                                         imap_connected_here = true;
-=======
-                                                        imap_connected_here = 1;
->>>>>>> ab48745c
                                                         if !s.shall_stop_ongoing {
                                                             context.call_cb(
                                                                 Event::CONFIGURE_PROGRESS,
@@ -852,13 +811,7 @@
                                                                         context,
                                                                         0, "Trying: {}", r_3,
                                                                     );
-<<<<<<< HEAD
-                                                                    free(r_3 as *mut libc::c_void);
                                                                     if context
-=======
-
-                                                                    if 0 == context
->>>>>>> ab48745c
                                                                         .smtp
                                                                         .clone()
                                                                         .lock()
@@ -889,33 +842,6 @@
                                                                                             0
                                                                                             as
                                                                                             uintptr_t);
-<<<<<<< HEAD
-                                                                            (*param)
-                                                                                .server_flags &=
-                                                                                !(0x10000i32
-                                                                                    | 0x20000i32
-                                                                                    | 0x40000i32);
-                                                                            (*param)
-                                                                                .server_flags |=
-                                                                                0x10000i32;
-                                                                            (*param).send_port =
-                                                                                25i32;
-                                                                            let  r_4:
-                                                                            *mut libc::c_char =
-                                                                                dc_loginparam_get_readable(param);
-                                                                            dc_log_info(context,
-                                                                                        0i32,
-                                                                                        b"Trying: %s\x00"
-                                                                                        as
-                                                                                        *const u8
-                                                                                        as
-                                                                                        *const libc::c_char,
-                                                                                        r_4);
-                                                                            free(r_4
-                                                                                 as
-                                                                                 *mut libc::c_void);
-                                                                            if context
-=======
                                                                             param.server_flags &=
                                                                                 !(0x10000
                                                                                     | 0x20000
@@ -931,8 +857,7 @@
                                                                                 r_4
                                                                             );
 
-                                                                            if 0 == context
->>>>>>> ab48745c
+                                                                            if context
                                                                                 .smtp
                                                                                 .clone()
                                                                                 .lock()
@@ -959,11 +884,7 @@
                                                             match current_block {
                                                                 2927484062889439186 => {}
                                                                 _ => {
-<<<<<<< HEAD
                                                                     smtp_connected_here = true;
-=======
-                                                                    smtp_connected_here = 1;
->>>>>>> ab48745c
                                                                     if !s.shall_stop_ongoing {
                                                                         context.call_cb(
                                                                         Event::CONFIGURE_PROGRESS,
@@ -1066,33 +987,7 @@
                                                                                         uintptr_t
                                                                                 );
                                                                                 dc_ensure_secret_key_exists(context);
-<<<<<<< HEAD
                                                                                 success = true;
-                                                                                info!(context, 0, "Configure completed.");
-                                                                                if !s.shall_stop_ongoing
-                                                                                {
-                                                                                    context.call_cb(Event::CONFIGURE_PROGRESS,
-                                                                                                    (if 940i32
-                                                                                                     <
-                                                                                                     1i32
-                                                                                                     {
-                                                                                                         1i32
-                                                                                                     } else if 940i32
-                                                                                                     >
-                                                                                                     999i32
-                                                                                                     {
-                                                                                                         999i32
-                                                                                                     } else {
-                                                                                                         940i32
-                                                                                                     })
-                                                                                                    as
-                                                                                                    uintptr_t,
-                                                                                                    0i32
-                                                                                                    as
-                                                                                                    uintptr_t);
-                                                                                }
-=======
-                                                                                success = 1;
                                                                                 info!(
                                                                                     context,
                                                                                     0,
@@ -1121,7 +1016,6 @@
                                                                                             as
                                                                                             uintptr_t);
                                                                             }
->>>>>>> ab48745c
                                                                             }
                                                                         }
                                                                     }
@@ -1152,26 +1046,15 @@
         // context.smtp.clone().lock().unwrap().disconnect();
         info!(context, 0, "Skipping SMTP disconnect");
     }
-<<<<<<< HEAD
-    dc_loginparam_unref(param);
-    dc_loginparam_unref(param_autoconfig);
-    free(param_addr_urlencoded as *mut libc::c_void);
     if ongoing_allocated_here {
         dc_free_ongoing(context);
     }
-    context.call_cb(Event::CONFIGURE_PROGRESS, if success { 1000 } else { 0 }, 0);
-=======
-
-    if 0 != ongoing_allocated_here {
-        dc_free_ongoing(context);
-    }
 
     context.call_cb(
         Event::CONFIGURE_PROGRESS,
-        (if 0 != success { 1000 } else { 0 }) as uintptr_t,
-        0 as uintptr_t,
+        if success { 1000 } else { 0 },
+        0,
     );
->>>>>>> ab48745c
 }
 
 pub unsafe fn dc_free_ongoing(context: &Context) {
@@ -1610,21 +1493,10 @@
     } else if sql::get_config_int(context, &context.sql, "configured", 0) == 0 {
         warn!(context, 0, "Not configured, cannot connect.",);
     } else {
-<<<<<<< HEAD
-        dc_loginparam_read(
-            context,
-            param,
-            &context.sql,
-            b"configured_\x00" as *const u8 as *const libc::c_char,
-        );
-        /*the trailing underscore is correct*/
-        if imap.connect(context, param) {
-=======
         let param = dc_loginparam_read(context, &context.sql, "configured_");
         // the trailing underscore is correct
 
-        if 0 != imap.connect(context, &param) {
->>>>>>> ab48745c
+        if imap.connect(context, &param) {
             ret_connected = 2;
         }
     }
