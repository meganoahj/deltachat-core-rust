--- conflicted
+++ resolved
@@ -22,6 +22,7 @@
 use std::sync::{Arc, RwLock};
 use std::time::{Duration, SystemTime};
 
+use anyhow::anyhow;
 use async_std::task::block_on;
 use libc::uintptr_t;
 use num_traits::{FromPrimitive, ToPrimitive};
@@ -115,7 +116,6 @@
     where
         F: FnOnce(&Context) -> T,
     {
-<<<<<<< HEAD
         let guard = self.inner.read().unwrap();
         match guard.as_ref() {
             Some(ref ctx) => Ok(ctxfn(ctx)),
@@ -123,27 +123,6 @@
                 eprintln!("ignoring careless call to non open context");
                 Err(())
             }
-=======
-        self.try_inner(|ctx| Ok(ctxfn(ctx))).map_err(|err| {
-            self.warning(&err.to_string());
-        })
-    }
-
-    /// Unlock the context and execute a closure with it.
-    ///
-    /// This is like [ContextWrapper::with_inner] but uses
-    /// [anyhow::Error] as error type.  This allows you to write a
-    /// closure which could produce many errors, use the `?` operator
-    /// to return them and handle them all as the return of this call.
-    fn try_inner<T, F>(&self, ctxfn: F) -> Result<T, anyhow::Error>
-    where
-        F: FnOnce(&Context) -> Result<T, anyhow::Error>,
-    {
-        let guard = self.inner.read().unwrap();
-        match guard.as_ref() {
-            Some(ref ctx) => ctxfn(ctx),
-            None => Err(anyhow::format_err!("context not open")),
->>>>>>> 3ee81cbe
         }
     }
 
@@ -163,13 +142,10 @@
                     let res = $block.await;
                     Ok(res)
                 }
-<<<<<<< HEAD
                 None => {
                     eprintln!("ignoring careless call to non open context");
                     Err(())
                 }
-=======
->>>>>>> 3ee81cbe
             }
         })
     }};
@@ -202,7 +178,7 @@
                     let $name = ctx;
                     $block.await
                 }
-                None => Err(failure::err_msg("context not open")),
+                None => Err(anyhow!("context not open")),
             }
         })
     }};
@@ -676,14 +652,6 @@
             data1: contact_id as uintptr_t,
             data2: progress as uintptr_t,
         },
-        Event::SecurejoinMemberAdded {
-            chat_id,
-            contact_id,
-        } => EventWrapper {
-            event_id,
-            data1: chat_id.to_u32() as uintptr_t,
-            data2: contact_id as uintptr_t,
-        },
     };
 
     Box::into_raw(Box::new(wrapper))
@@ -1092,12 +1060,12 @@
         return 0;
     }
     let ffi_context = &*context;
-    ffi_context
-        .with_inner(|ctx| {
-            message::estimate_deletion_cnt(ctx, from_server != 0, seconds).unwrap_or(0)
-                as libc::c_int
-        })
-        .unwrap_or(0)
+    with_inner_async!(ffi_context, ctx, async move {
+        message::estimate_deletion_cnt(ctx, from_server != 0, seconds)
+            .await
+            .unwrap_or(0) as libc::c_int
+    })
+    .unwrap_or(0)
 }
 
 #[no_mangle]
@@ -1716,21 +1684,13 @@
         return 0;
     }
     let ffi_context = &*context;
-<<<<<<< HEAD
 
     with_inner_async!(
         ffi_context,
         ctx,
-        Contact::lookup_id_by_addr(&ctx, to_string_lossy(addr))
+        Contact::lookup_id_by_addr(&ctx, to_string_lossy(addr), Origin::IncomingReplyTo)
     )
     .unwrap_or(0)
-=======
-    ffi_context
-        .with_inner(|ctx| {
-            Contact::lookup_id_by_addr(ctx, to_string_lossy(addr), Origin::IncomingReplyTo)
-        })
-        .unwrap_or(0)
->>>>>>> 3ee81cbe
 }
 
 #[no_mangle]
@@ -2530,23 +2490,6 @@
 }
 
 #[no_mangle]
-<<<<<<< HEAD
-pub unsafe extern "C" fn dc_chat_get_subtitle(chat: *mut dc_chat_t) -> *mut libc::c_char {
-    if chat.is_null() {
-        eprintln!("ignoring careless call to dc_chat_get_subtitle()");
-        return "".strdup();
-    }
-    let ffi_chat = &*chat;
-    let ffi_context: &ContextWrapper = &*ffi_chat.context;
-
-    with_inner_async!(ffi_context, ctx, ffi_chat.chat.get_subtitle(&ctx))
-        .map(|s| s.strdup())
-        .unwrap_or_else(|_| "".strdup())
-}
-
-#[no_mangle]
-=======
->>>>>>> 3ee81cbe
 pub unsafe extern "C" fn dc_chat_get_profile_image(chat: *mut dc_chat_t) -> *mut libc::c_char {
     if chat.is_null() {
         eprintln!("ignoring careless call to dc_chat_get_profile_image()");
@@ -2869,7 +2812,7 @@
             ffi_msg
                 .message
                 .get_file(ctx)
-                .map(|p| p.strdup())
+                .map(|p| p.to_string_lossy().strdup())
                 .unwrap_or_else(|| "".strdup())
         })
         .unwrap_or_else(|_| "".strdup())
