--- conflicted
+++ resolved
@@ -7,24 +7,17 @@
 #[macro_use]
 extern crate deltachat;
 #[macro_use]
-<<<<<<< HEAD
-extern crate failure;
-=======
 extern crate lazy_static;
 #[macro_use]
 extern crate rusqlite;
->>>>>>> 3ee81cbe
 
 use std::borrow::Cow::{self, Borrowed, Owned};
 use std::io::{self, Write};
 use std::process::Command;
 
-<<<<<<< HEAD
 use ansi_term::Color;
+use anyhow::{bail, Error};
 use async_std::path::Path;
-=======
-use anyhow::{bail, Error};
->>>>>>> 3ee81cbe
 use deltachat::chat::ChatId;
 use deltachat::config;
 use deltachat::context::*;
@@ -279,11 +272,7 @@
 
 impl Helper for DcHelper {}
 
-<<<<<<< HEAD
-async fn start(args: Vec<String>) -> Result<(), failure::Error> {
-=======
-fn main_0(args: Vec<String>) -> Result<(), Error> {
->>>>>>> 3ee81cbe
+async fn start(args: Vec<String>) -> Result<(), Error> {
     if args.len() < 2 {
         println!("Error: Bad arguments, expected [db-name].");
         bail!("No db-name specified");
@@ -363,15 +352,11 @@
     Exit,
 }
 
-<<<<<<< HEAD
 async fn handle_cmd(
     line: &str,
     ctx: Context,
     selected_chat: &mut ChatId,
-) -> Result<ExitResult, failure::Error> {
-=======
-fn handle_cmd(line: &str, ctx: Arc<RwLock<Context>>) -> Result<ExitResult, Error> {
->>>>>>> 3ee81cbe
+) -> Result<ExitResult, Error> {
     let mut args = line.splitn(2, ' ');
     let arg0 = args.next().unwrap_or_default();
     let arg1 = args.next().unwrap_or_default();
@@ -435,11 +420,7 @@
     Ok(ExitResult::Continue)
 }
 
-<<<<<<< HEAD
-fn main() -> Result<(), failure::Error> {
-=======
-pub fn main() -> Result<(), Error> {
->>>>>>> 3ee81cbe
+fn main() -> Result<(), Error> {
     let _ = pretty_env_logger::try_init();
 
     let args = std::env::args().collect();
